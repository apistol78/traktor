<?xml version="1.0" encoding="utf-8"?>
<object type="traktor.render.ShaderGraph" version="traktor.render.Graph:1">
	<nodes>
		<item type="traktor.render.External" version="2,traktor.render.Node:1">
			<id>{7F42A76B-91D3-3B47-A39D-AC28EE6C30AE}</id>
			<comment/>
			<position>
				<first>-1708</first>
				<second>-65</second>
			</position>
			<fragmentGuid>{8FEDE215-7BFC-A248-97FE-BA4D10C043BE}</fragmentGuid>
			<inputPins>
				<item>
					<id>{C5AC9378-D953-7946-B8E3-819025FA8F18}</id>
					<name>UV</name>
					<optional>false</optional>
				</item>
			</inputPins>
			<outputPins>
				<item>
					<id>{011933FB-5EDC-4E0F-84A4-0352D345A548}</id>
					<name>Color</name>
				</item>
				<item>
					<id>{17931F9B-C0AB-AB4B-B2D4-49280C198DE1}</id>
					<name>Depth</name>
				</item>
				<item>
					<id>{160D6BFC-45BE-46F5-B37F-C88F6D2FABB8}</id>
					<name>Irradiance</name>
				</item>
				<item>
					<id>{E25BC49C-C55C-41F2-96B8-15E4C572AF23}</id>
					<name>Metalness</name>
				</item>
				<item>
					<id>{F4CC0B28-0DE2-BB4F-A6B3-5C7DBE57A96F}</id>
					<name>Roughness</name>
				</item>
				<item>
					<id>{421BCBCE-2DFA-664E-BE65-0E4297B45DD2}</id>
					<name>Specular</name>
				</item>
				<item>
					<id>{F26708F9-F91E-8E4F-9D47-3FCBAA6CE65A}</id>
					<name>ViewNormal</name>
				</item>
				<item>
					<id>{568AAF2D-6F5A-4449-B191-A0F65D964B18}</id>
					<name>ViewPosition</name>
				</item>
			</outputPins>
			<values/>
		</item>
		<item type="traktor.render.PixelOutput" version="10,traktor.render.Node:1">
			<id>{41E87F6F-D99A-B34D-9B53-3940EDA30A76}</id>
			<comment/>
			<position>
				<first>9432</first>
				<second>1239</second>
			</position>
			<technique>Default</technique>
			<priority>
				<setup>false</setup>
				<opaque>false</opaque>
				<postOpaque>false</postOpaque>
				<alphaBlend>false</alphaBlend>
				<postAlphaBlend>false</postAlphaBlend>
				<overlay>false</overlay>
			</priority>
			<cullMode>Never</cullMode>
			<blendEnable>false</blendEnable>
			<blendColorOperation>BoAdd</blendColorOperation>
			<blendColorSource>BfOne</blendColorSource>
			<blendColorDestination>BfOne</blendColorDestination>
			<blendAlphaOperation>BoAdd</blendAlphaOperation>
			<blendAlphaSource>BfOne</blendAlphaSource>
			<blendAlphaDestination>BfOne</blendAlphaDestination>
			<colorWriteMask>
				<red>true</red>
				<green>true</green>
				<blue>true</blue>
				<alpha>true</alpha>
			</colorWriteMask>
			<depthEnable>false</depthEnable>
			<depthWriteEnable>false</depthWriteEnable>
			<depthFunction>CfAlways</depthFunction>
			<alphaTestEnable>false</alphaTestEnable>
			<alphaTestFunction>CfLess</alphaTestFunction>
			<alphaTestReference>128</alphaTestReference>
			<alphaToCoverageEnable>false</alphaToCoverageEnable>
			<wireframe>false</wireframe>
			<stencilEnable>false</stencilEnable>
			<stencilFail>SoKeep</stencilFail>
			<stencilZFail>SoKeep</stencilZFail>
			<stencilPass>SoKeep</stencilPass>
			<stencilFunction>CfAlways</stencilFunction>
			<stencilReference>0</stencilReference>
			<stencilMask>2147483648</stencilMask>
			<precisionHint>High</precisionHint>
		</item>
		<item type="traktor.render.Add" version="traktor.render.Node:1">
			<id>{4F196E5F-A327-A645-BDB5-E61D141956AF}</id>
			<comment/>
			<position>
				<first>6179</first>
				<second>1777</second>
			</position>
		</item>
		<item type="traktor.render.Add" version="traktor.render.Node:1">
			<id>{DE4922CF-78C9-964B-9100-F5FAED67D810}</id>
			<comment/>
			<position>
				<first>6197</first>
				<second>1681</second>
			</position>
		</item>
		<item type="traktor.render.Variable" version="2,traktor.render.Node:1">
			<id>{B182C3EF-88BD-BC46-B660-38641C7F4ED7}</id>
			<comment/>
			<position>
				<first>5965</first>
				<second>1791</second>
			</position>
			<name>L_Specular</name>
		</item>
		<item type="traktor.render.Variable" version="2,traktor.render.Node:1">
			<id>{F4DECEE4-9D0C-2E48-8B73-DFF97C403E6F}</id>
			<comment/>
			<position>
				<first>5965</first>
				<second>1699</second>
			</position>
			<name>L_Diffuse</name>
		</item>
		<item type="traktor.render.Scalar" version="traktor.render.Node:1">
			<id>{4BEF54A3-24FE-434E-AC63-D8467C621971}</id>
			<comment/>
			<position>
				<first>5656</first>
				<second>1485</second>
			</position>
			<value>1</value>
		</item>
		<item type="traktor.render.Sub" version="traktor.render.Node:1">
			<id>{C9CD514A-C0F8-964E-B106-055FB693F91E}</id>
			<comment/>
			<position>
				<first>5876</first>
				<second>1429</second>
			</position>
		</item>
		<item type="traktor.render.Scalar" version="traktor.render.Node:1">
			<id>{FE2C25E8-87BD-5F4B-A127-FD73E7A3A9AE}</id>
			<comment/>
			<position>
				<first>5888</first>
				<second>1385</second>
			</position>
			<value>0</value>
		</item>
		<item type="traktor.render.Iterate2" version="traktor.render.Node:1">
			<id>{712249B8-C0C4-6A48-94A9-50639013B5B6}</id>
			<comment/>
			<position>
				<first>6164</first>
				<second>1401</second>
			</position>
		</item>
		<item type="traktor.render.Variable" version="2,traktor.render.Node:1">
			<id>{E26349BA-AC44-B54F-902D-39E9FBEA759E}</id>
			<comment/>
			<position>
				<first>2933</first>
				<second>472</second>
			</position>
			<name>L_ViewDirection</name>
		</item>
		<item type="traktor.render.Variable" version="2,traktor.render.Node:1">
			<id>{463E68F6-5985-EB4C-9F82-3C842AD6DE50}</id>
			<comment/>
			<position>
				<first>2949</first>
				<second>422</second>
			</position>
			<name>L_Roughness</name>
		</item>
		<item type="traktor.render.Variable" version="2,traktor.render.Node:1">
			<id>{C748925A-7998-764A-8AED-A2D33FEBC3D1}</id>
			<comment/>
			<position>
				<first>2949</first>
				<second>372</second>
			</position>
			<name>L_ViewNormal</name>
		</item>
		<item type="traktor.render.Variable" version="2,traktor.render.Node:1">
			<id>{92EB8BFF-FF78-DC44-BBD6-FFFBA0B9749C}</id>
			<comment/>
			<position>
				<first>3196</first>
				<second>-316</second>
			</position>
			<name>L_ViewDirection</name>
		</item>
		<item type="traktor.render.Variable" version="2,traktor.render.Node:1">
			<id>{EF868FA6-C7AF-2A4B-965D-63F60D8D8044}</id>
			<comment/>
			<position>
				<first>3212</first>
				<second>-357</second>
			</position>
			<name>L_Roughness</name>
		</item>
		<item type="traktor.render.Variable" version="2,traktor.render.Node:1">
			<id>{B8CAD56A-9E9C-294D-8CBD-E8B5C0414532}</id>
			<comment/>
			<position>
				<first>3212</first>
				<second>-398</second>
			</position>
			<name>L_ViewNormal</name>
		</item>
		<item type="traktor.render.Variable" version="2,traktor.render.Node:1">
			<id>{87E006FB-B6AF-3A40-B149-4B02D2BD9081}</id>
			<comment/>
			<position>
				<first>3047</first>
				<second>-1201</second>
			</position>
			<name>L_ViewDirection</name>
		</item>
		<item type="traktor.render.Variable" version="2,traktor.render.Node:1">
			<id>{23C6739E-572F-8A48-8AF4-A75BB3C3894F}</id>
			<comment/>
			<position>
				<first>3063</first>
				<second>-1247</second>
			</position>
			<name>L_Roughness</name>
		</item>
		<item type="traktor.render.Variable" version="2,traktor.render.Node:1">
			<id>{ED4DE7CE-1AC0-8F4C-824F-0F852AAD902B}</id>
			<comment/>
			<position>
				<first>3063</first>
				<second>-1293</second>
			</position>
			<name>L_ViewNormal</name>
		</item>
		<item type="traktor.render.External" version="2,traktor.render.Node:1">
			<id>{0B0450C1-5C54-FD43-8CC2-8355E167593C}</id>
			<comment/>
			<position>
				<first>3629</first>
				<second>1191</second>
			</position>
			<fragmentGuid>{98E94923-B934-8E4E-ADDC-A5CF9CD1CB23}</fragmentGuid>
			<inputPins>
				<item>
					<id>{8C367FB2-DBCC-1646-8C1C-FB6B90C128EF}</id>
					<name>AtlasTransform</name>
					<optional>false</optional>
				</item>
				<item>
					<id>{2A0E04B1-B1D0-3D45-91D5-559E94641FD0}</id>
					<name>Bias</name>
					<optional>false</optional>
				</item>
				<item>
					<id>{4020E901-E457-6D4A-9CB8-7A8881B4D794}</id>
					<name>ShadowMap</name>
					<optional>false</optional>
				</item>
				<item>
					<id>{DFBE684D-C1FF-9644-9A8D-7E562F232CE9}</id>
					<name>ViewPosition</name>
					<optional>false</optional>
				</item>
				<item>
					<id>{5AD1E6A5-CBF8-2642-A06D-D78DAD2D920C}</id>
					<name>ViewToLight</name>
					<optional>false</optional>
				</item>
			</inputPins>
			<outputPins>
				<item>
					<id>{A7D9AE88-308A-E842-AC54-BD1036B198BC}</id>
					<name>Output</name>
				</item>
			</outputPins>
			<values/>
		</item>
		<item type="traktor.render.Variable" version="2,traktor.render.Node:1">
			<id>{F28165CC-3537-434A-853A-37914AF641E0}</id>
			<comment/>
			<position>
				<first>3373</first>
				<second>1123</second>
			</position>
			<name>L_AtlasTransform</name>
		</item>
		<item type="traktor.render.Variable" version="2,traktor.render.Node:1">
			<id>{0BC833AD-387A-AF41-B378-CFF31CA4AEC2}</id>
			<comment/>
			<position>
				<first>3389</first>
				<second>1257</second>
			</position>
			<name>L_ViewPosition</name>
		</item>
		<item type="traktor.render.Variable" version="2,traktor.render.Node:1">
			<id>{2E6C4EC5-D667-3A49-AD72-17277ED20676}</id>
			<comment/>
			<position>
				<first>2078</first>
				<second>647</second>
			</position>
			<name>L_ViewPosition</name>
		</item>
		<item type="traktor.render.Variable" version="2,traktor.render.Node:1">
			<id>{4E5448D2-2E5B-FD4C-A0EF-5D4143C1D676}</id>
			<comment/>
			<position>
				<first>2468</first>
				<second>-192</second>
			</position>
			<name>L_ViewPosition</name>
		</item>
		<item type="traktor.render.Mul" version="traktor.render.Node:1">
			<id>{47BE9324-9729-9D4A-A366-A711D0ABA875}</id>
			<comment/>
			<position>
				<first>4275</first>
				<second>889</second>
			</position>
		</item>
		<item type="traktor.render.Variable" version="2,traktor.render.Node:1">
			<id>{2D19A94E-1BDF-0249-A03C-DFCF7CD228EB}</id>
			<comment/>
			<position>
				<first>3389</first>
				<second>1303</second>
			</position>
			<name>L_ViewToLight</name>
		</item>
		<item type="traktor.render.Uniform" version="3,traktor.render.Node:1">
			<id>{62C3E795-63BE-6E49-AFCA-506CD8B7CC58}</id>
			<comment/>
			<position>
				<first>3341</first>
				<second>1213</second>
			</position>
			<parameterName>World_ShadowMapAtlas</parameterName>
			<type>Texture2D</type>
			<frequency>Once</frequency>
		</item>
		<item type="traktor.render.Mul" version="traktor.render.Node:1">
			<id>{824A25E5-0C8B-7E45-8F37-2719111F0ED9}</id>
			<comment/>
			<position>
				<first>4016</first>
				<second>768</second>
			</position>
		</item>
		<item type="traktor.render.Clamp" version="traktor.render.Node:1">
			<id>{19B11415-175D-C54B-8283-8AA80655E106}</id>
			<comment/>
			<position>
				<first>3748</first>
				<second>844</second>
			</position>
			<min>0</min>
			<max>1</max>
		</item>
		<item type="traktor.render.Variable" version="2,traktor.render.Node:1">
			<id>{4323FA83-3622-864E-8B42-B32CEDC3A8BE}</id>
			<comment/>
			<position>
				<first>2649</first>
				<second>958</second>
			</position>
			<name>L_Direction</name>
		</item>
		<item type="traktor.render.Dot" version="traktor.render.Node:1">
			<id>{2AA9FF8A-E25A-9946-911E-60D8EC3BB1A9}</id>
			<comment/>
			<position>
				<first>2836</first>
				<second>896</second>
			</position>
		</item>
		<item type="traktor.render.Variable" version="2,traktor.render.Node:1">
			<id>{4EF53235-C4D8-8445-A3FD-4187C40E637B}</id>
			<comment/>
			<position>
				<first>2090</first>
				<second>594</second>
			</position>
			<name>L_Position</name>
		</item>
		<item type="traktor.render.Variable" version="2,traktor.render.Node:1">
			<id>{AF08C3F7-2001-124C-AB37-CC470D4F9956}</id>
			<comment/>
			<position>
				<first>4764</first>
				<second>644</second>
			</position>
			<name>L_Specular_Spot</name>
		</item>
		<item type="traktor.render.Variable" version="2,traktor.render.Node:1">
			<id>{33D98046-2196-BB42-B6CA-FEA76F117370}</id>
			<comment/>
			<position>
				<first>4764</first>
				<second>560</second>
			</position>
			<name>L_Diffuse_Spot</name>
		</item>
		<item type="traktor.render.External" version="2,traktor.render.Node:1">
			<id>{7E555165-74EE-CA4B-AA59-89F9C61D488D}</id>
			<comment/>
			<position>
				<first>3367</first>
				<second>388</second>
			</position>
			<fragmentGuid>{B2786933-9C69-4442-82C8-867F4F51A748}</fragmentGuid>
			<inputPins>
				<item>
					<id>{CFCF6CC7-6465-0F43-9743-44655C7AF145}</id>
					<name>Color</name>
					<optional>false</optional>
				</item>
				<item>
					<id>{3B4C0403-67AA-CB44-818C-9B964C8D6DB0}</id>
					<name>LightDirection</name>
					<optional>false</optional>
				</item>
				<item>
					<id>{3C930130-0AA1-B542-97EA-6B1D8969815A}</id>
					<name>Metalness</name>
					<optional>false</optional>
				</item>
				<item>
					<id>{E721D5E2-A499-5B4D-A50F-80AB306E601F}</id>
					<name>Normal</name>
					<optional>false</optional>
				</item>
				<item>
					<id>{D51A84EB-F2C1-BD43-A02A-D96C0E287721}</id>
					<name>Roughness</name>
					<optional>false</optional>
				</item>
				<item>
					<id>{0B7F136F-35F1-1E48-B986-D08DC6D503F1}</id>
					<name>ViewDirection</name>
					<optional>false</optional>
				</item>
			</inputPins>
			<outputPins>
				<item>
					<id>{C6DE8FE3-9C49-904C-B74E-0DDC172CFFB7}</id>
					<name>Diffuse</name>
				</item>
				<item>
					<id>{65F5B4AC-8C99-4240-9D24-F84530B9E6C0}</id>
					<name>Specular</name>
				</item>
			</outputPins>
			<values/>
		</item>
		<item type="traktor.render.Variable" version="2,traktor.render.Node:1">
			<id>{7183EFD7-B364-7A42-B5E5-56FB0F80A347}</id>
			<comment/>
			<position>
				<first>2981</first>
				<second>272</second>
			</position>
			<name>L_Color</name>
		</item>
		<item type="traktor.render.Div" version="traktor.render.Node:1">
			<id>{E6BED72E-59AC-3245-A2B3-F8E5E4C055FF}</id>
			<comment/>
			<position>
				<first>2840</first>
				<second>544</second>
			</position>
		</item>
		<item type="traktor.render.Sub" version="traktor.render.Node:1">
			<id>{0A4AED93-2894-2648-8C29-4274991531C9}</id>
			<comment/>
			<position>
				<first>2274</first>
				<second>589</second>
			</position>
		</item>
		<item type="traktor.render.Swizzle" version="traktor.render.Node:1">
			<id>{9E4BF60E-949A-5644-9396-5847059493D4}</id>
			<comment/>
			<position>
				<first>2484</first>
				<second>584</second>
			</position>
			<swizzle>xyz</swizzle>
		</item>
		<item type="traktor.render.Length" version="traktor.render.Node:1">
			<id>{07EF9EBB-256E-E94F-B269-E9641E902F49}</id>
			<comment/>
			<position>
				<first>2620</first>
				<second>620</second>
			</position>
		</item>
		<item type="traktor.render.Mul" version="traktor.render.Node:1">
			<id>{ED59971B-D8E3-BA49-A915-32B0C3129A62}</id>
			<comment/>
			<position>
				<first>4504</first>
				<second>648</second>
			</position>
		</item>
		<item type="traktor.render.Mul" version="traktor.render.Node:1">
			<id>{6FC3362E-05B8-BA4C-9714-D7BFEA017AA3}</id>
			<comment/>
			<position>
				<first>4504</first>
				<second>560</second>
			</position>
		</item>
		<item type="traktor.render.Variable" version="2,traktor.render.Node:1">
			<id>{59D521B7-4241-3D41-B713-23C7F4545509}</id>
			<comment/>
			<position>
				<first>4296</first>
				<second>-372</second>
			</position>
			<name>L_Diffuse_Point</name>
		</item>
		<item type="traktor.render.Variable" version="2,traktor.render.Node:1">
			<id>{8AEFFB4E-75CE-7E40-AD6D-66CA0B0EDE27}</id>
			<comment/>
			<position>
				<first>4296</first>
				<second>-288</second>
			</position>
			<name>L_Specular_Point</name>
		</item>
		<item type="traktor.render.Mul" version="traktor.render.Node:1">
			<id>{6223928E-7CFF-F942-913B-5D3FB3ABBB05}</id>
			<comment/>
			<position>
				<first>4036</first>
				<second>-344</second>
			</position>
		</item>
		<item type="traktor.render.Mul" version="traktor.render.Node:1">
			<id>{E0C8BB47-F410-1F4A-B461-CF0B06BBF266}</id>
			<comment/>
			<position>
				<first>4036</first>
				<second>-256</second>
			</position>
		</item>
		<item type="traktor.render.Variable" version="2,traktor.render.Node:1">
			<id>{D61C8AE8-6606-F443-8894-2E11D6B096D3}</id>
			<comment/>
			<position>
				<first>2484</first>
				<second>-246</second>
			</position>
			<name>L_Position</name>
		</item>
		<item type="traktor.render.Length" version="traktor.render.Node:1">
			<id>{23739321-D8AD-2949-B0F2-EBA80964A750}</id>
			<comment/>
			<position>
				<first>2976</first>
				<second>-172</second>
			</position>
		</item>
		<item type="traktor.render.Swizzle" version="traktor.render.Node:1">
			<id>{6A4B8A8E-2A53-B646-9E3E-FE331C03A61E}</id>
			<comment/>
			<position>
				<first>2840</first>
				<second>-208</second>
			</position>
			<swizzle>xyz</swizzle>
		</item>
		<item type="traktor.render.Sub" version="traktor.render.Node:1">
			<id>{59840C97-137C-D042-97A9-93A6EF9ACFB0}</id>
			<comment/>
			<position>
				<first>2652</first>
				<second>-236</second>
			</position>
		</item>
		<item type="traktor.render.Div" version="traktor.render.Node:1">
			<id>{39FF555B-3603-9143-B9BC-19D1F1A5769B}</id>
			<comment/>
			<position>
				<first>3200</first>
				<second>-248</second>
			</position>
		</item>
		<item type="traktor.render.Variable" version="2,traktor.render.Node:1">
			<id>{D6D80254-329B-074F-8E61-401A40EB1C58}</id>
			<comment/>
			<position>
				<first>3244</first>
				<second>-480</second>
			</position>
			<name>L_Color</name>
		</item>
		<item type="traktor.render.External" version="2,traktor.render.Node:1">
			<id>{F123160D-A9D1-B448-874E-BBF0A56635A0}</id>
			<comment/>
			<position>
				<first>3514</first>
				<second>-442</second>
			</position>
			<fragmentGuid>{B2786933-9C69-4442-82C8-867F4F51A748}</fragmentGuid>
			<inputPins>
				<item>
					<id>{CFCF6CC7-6465-0F43-9743-44655C7AF145}</id>
					<name>Color</name>
					<optional>false</optional>
				</item>
				<item>
					<id>{3B4C0403-67AA-CB44-818C-9B964C8D6DB0}</id>
					<name>LightDirection</name>
					<optional>false</optional>
				</item>
				<item>
					<id>{3C930130-0AA1-B542-97EA-6B1D8969815A}</id>
					<name>Metalness</name>
					<optional>false</optional>
				</item>
				<item>
					<id>{E721D5E2-A499-5B4D-A50F-80AB306E601F}</id>
					<name>Normal</name>
					<optional>false</optional>
				</item>
				<item>
					<id>{D51A84EB-F2C1-BD43-A02A-D96C0E287721}</id>
					<name>Roughness</name>
					<optional>false</optional>
				</item>
				<item>
					<id>{0B7F136F-35F1-1E48-B986-D08DC6D503F1}</id>
					<name>ViewDirection</name>
					<optional>false</optional>
				</item>
			</inputPins>
			<outputPins>
				<item>
					<id>{C6DE8FE3-9C49-904C-B74E-0DDC172CFFB7}</id>
					<name>Diffuse</name>
				</item>
				<item>
					<id>{65F5B4AC-8C99-4240-9D24-F84530B9E6C0}</id>
					<name>Specular</name>
				</item>
			</outputPins>
			<values/>
		</item>
		<item type="traktor.render.Variable" version="2,traktor.render.Node:1">
			<id>{324CA05B-A9AD-A047-8639-9FD11D34EF6E}</id>
			<comment/>
			<position>
				<first>4044</first>
				<second>-1214</second>
			</position>
			<name>L_Specular_Directional</name>
		</item>
		<item type="traktor.render.Variable" version="2,traktor.render.Node:1">
			<id>{4A284013-C5AF-4C47-BF9B-5ED56255D084}</id>
			<comment/>
			<position>
				<first>4044</first>
				<second>-1302</second>
			</position>
			<name>L_Diffuse_Directional</name>
		</item>
		<item type="traktor.render.Variable" version="2,traktor.render.Node:1">
			<id>{15C7C6B1-6472-ED47-B0A5-31DF2CF79B06}</id>
			<comment/>
			<position>
				<first>3079</first>
				<second>-1384</second>
			</position>
			<name>L_Direction</name>
		</item>
		<item type="traktor.render.Mul" version="traktor.render.Node:1">
			<id>{E3A0CA29-6768-414A-B038-621B5B4E2D63}</id>
			<comment/>
			<position>
				<first>3788</first>
				<second>-1277</second>
			</position>
		</item>
		<item type="traktor.render.Mul" version="traktor.render.Node:1">
			<id>{D836FA77-E82C-6F4A-9CC9-1B77F4E018D6}</id>
			<comment/>
			<position>
				<first>3788</first>
				<second>-1186</second>
			</position>
		</item>
		<item type="traktor.render.External" version="2,traktor.render.Node:1">
			<id>{C3E159BF-550F-674A-BE90-A66547493DCF}</id>
			<comment/>
			<position>
				<first>3306</first>
				<second>-1369</second>
			</position>
			<fragmentGuid>{B2786933-9C69-4442-82C8-867F4F51A748}</fragmentGuid>
			<inputPins>
				<item>
					<id>{CFCF6CC7-6465-0F43-9743-44655C7AF145}</id>
					<name>Color</name>
					<optional>false</optional>
				</item>
				<item>
					<id>{3B4C0403-67AA-CB44-818C-9B964C8D6DB0}</id>
					<name>LightDirection</name>
					<optional>false</optional>
				</item>
				<item>
					<id>{3C930130-0AA1-B542-97EA-6B1D8969815A}</id>
					<name>Metalness</name>
					<optional>false</optional>
				</item>
				<item>
					<id>{E721D5E2-A499-5B4D-A50F-80AB306E601F}</id>
					<name>Normal</name>
					<optional>false</optional>
				</item>
				<item>
					<id>{D51A84EB-F2C1-BD43-A02A-D96C0E287721}</id>
					<name>Roughness</name>
					<optional>false</optional>
				</item>
				<item>
					<id>{0B7F136F-35F1-1E48-B986-D08DC6D503F1}</id>
					<name>ViewDirection</name>
					<optional>false</optional>
				</item>
			</inputPins>
			<outputPins>
				<item>
					<id>{C6DE8FE3-9C49-904C-B74E-0DDC172CFFB7}</id>
					<name>Diffuse</name>
				</item>
				<item>
					<id>{65F5B4AC-8C99-4240-9D24-F84530B9E6C0}</id>
					<name>Specular</name>
				</item>
			</outputPins>
			<values/>
		</item>
		<item type="traktor.render.Variable" version="2,traktor.render.Node:1">
			<id>{AFECB62A-7E2B-7140-A585-5E53587DC089}</id>
			<comment/>
			<position>
				<first>-1388</first>
				<second>145</second>
			</position>
			<name>L_ViewPosition</name>
		</item>
		<item type="traktor.render.Variable" version="2,traktor.render.Node:1">
			<id>{991302F9-096A-DF4B-92B1-2704A236DC2A}</id>
			<comment/>
			<position>
				<first>-1388</first>
				<second>101</second>
			</position>
			<name>L_ViewNormal</name>
		</item>
		<item type="traktor.render.Variable" version="2,traktor.render.Node:1">
			<id>{A003C2B1-7DAD-6B46-8117-CC8EA9BD729A}</id>
			<comment/>
			<position>
				<first>-1388</first>
				<second>13</second>
			</position>
			<name>L_Roughness</name>
		</item>
		<item type="traktor.render.Variable" version="2,traktor.render.Node:1">
			<id>{8466B5C7-92E8-B446-966D-C4D6A38F8497}</id>
			<comment/>
			<position>
				<first>-1192</first>
				<second>503</second>
			</position>
			<name>L_ViewDirection</name>
		</item>
		<item type="traktor.render.Variable" version="2,traktor.render.Node:1">
			<id>{ED46BBB4-7143-1C45-BB50-47BD01BA4CE7}</id>
			<comment/>
			<position>
				<first>3095</first>
				<second>-1431</second>
			</position>
			<name>L_Color</name>
		</item>
		<item type="traktor.render.External" version="2,traktor.render.Node:1">
			<id>{7C18F6AA-3D57-EA4E-A493-024A09B9F589}</id>
			<comment/>
			<position>
				<first>3536</first>
				<second>-184</second>
			</position>
			<fragmentGuid>{B26E6F5B-AE70-D74E-B393-6E64C222CF25}</fragmentGuid>
			<inputPins>
				<item>
					<id>{8159BE48-C353-BC41-97A6-B8AA34887102}</id>
					<name>Distance</name>
					<optional>false</optional>
				</item>
				<item>
					<id>{893B55C6-2A3F-844B-83D5-95D9B554BCD3}</id>
					<name>FarRange</name>
					<optional>true</optional>
				</item>
				<item>
					<id>{04D84585-4D76-5A49-AC65-7C0619D59949}</id>
					<name>NearRange</name>
					<optional>true</optional>
				</item>
			</inputPins>
			<outputPins>
				<item>
					<id>{F9B5DC90-8071-7449-AA2C-FE654A9A43D1}</id>
					<name>Output</name>
				</item>
			</outputPins>
			<values/>
		</item>
		<item type="traktor.render.External" version="2,traktor.render.Node:1">
			<id>{51E9A1F5-2864-7148-86DC-78235EFD7714}</id>
			<comment/>
			<position>
				<first>3211</first>
				<second>602</second>
			</position>
			<fragmentGuid>{B26E6F5B-AE70-D74E-B393-6E64C222CF25}</fragmentGuid>
			<inputPins>
				<item>
					<id>{8159BE48-C353-BC41-97A6-B8AA34887102}</id>
					<name>Distance</name>
					<optional>false</optional>
				</item>
				<item>
					<id>{893B55C6-2A3F-844B-83D5-95D9B554BCD3}</id>
					<name>FarRange</name>
					<optional>true</optional>
				</item>
				<item>
					<id>{04D84585-4D76-5A49-AC65-7C0619D59949}</id>
					<name>NearRange</name>
					<optional>true</optional>
				</item>
			</inputPins>
			<outputPins>
				<item>
					<id>{F9B5DC90-8071-7449-AA2C-FE654A9A43D1}</id>
					<name>Output</name>
				</item>
			</outputPins>
			<values/>
		</item>
		<item type="traktor.render.Variable" version="2,traktor.render.Node:1">
			<id>{9C7B6AED-EB02-D44E-A4E0-C064DD0B116E}</id>
			<comment/>
			<position>
				<first>6992</first>
				<second>1855</second>
			</position>
			<name>L_Specular_Total</name>
		</item>
		<item type="traktor.render.Variable" version="2,traktor.render.Node:1">
			<id>{08904B51-3220-454D-BEF5-10239DCF8B51}</id>
			<comment/>
			<position>
				<first>6998</first>
				<second>1493</second>
			</position>
			<name>L_Diffuse_Total</name>
		</item>
		<item type="traktor.render.Variable" version="2,traktor.render.Node:1">
			<id>{4B7E3B30-80ED-C44D-977B-0477589E6096}</id>
			<comment/>
			<position>
				<first>8086</first>
				<second>1413</second>
			</position>
			<name>kS</name>
		</item>
		<item type="traktor.render.Variable" version="2,traktor.render.Node:1">
			<id>{157008EC-E7F2-2242-AD9A-8E2626C1F540}</id>
			<comment/>
			<position>
				<first>8086</first>
				<second>1475</second>
			</position>
			<name>BRDF</name>
		</item>
		<item type="traktor.render.Variable" version="2,traktor.render.Node:1">
			<id>{B972F34D-DB0A-444A-8E89-B395DA407DCA}</id>
			<comment/>
			<position>
				<first>8599</first>
				<second>-221</second>
			</position>
			<name>BRDF</name>
		</item>
		<item type="traktor.render.Swizzle" version="traktor.render.Node:1">
			<id>{07BFF624-6F9C-744E-9BE7-AB7E0DC8DB45}</id>
			<comment/>
			<position>
				<first>8471</first>
				<second>-217</second>
			</position>
			<swizzle>xy</swizzle>
		</item>
		<item type="traktor.render.MixIn" version="traktor.render.Node:1">
			<id>{85C72302-C750-C247-8260-F908964ED7F0}</id>
			<comment/>
			<position>
				<first>8035</first>
				<second>-209</second>
			</position>
		</item>
		<item type="traktor.render.Sampler" version="5,traktor.render.Node:1">
			<id>{A010112D-B224-7440-97C0-AA237ABDDBBC}</id>
			<comment/>
			<position>
				<first>8219</first>
				<second>-257</second>
			</position>
			<minFilter>FtLinear</minFilter>
			<mipFilter>FtLinear</mipFilter>
			<magFilter>FtLinear</magFilter>
			<addressU>AdClamp</addressU>
			<addressV>AdClamp</addressV>
			<addressW>AdClamp</addressW>
			<compare>CfNone</compare>
			<mipBias>0</mipBias>
			<ignoreMips>true</ignoreMips>
			<useAnisotropic>false</useAnisotropic>
		</item>
		<item type="traktor.render.Texture" version="1,traktor.render.Node:1">
			<id>{C5385C41-3ED5-D644-AC29-CED3A8D38B8C}</id>
			<comment/>
			<position>
				<first>8035</first>
				<second>-341</second>
			</position>
			<external>{934F1D92-C961-485A-A5B8-6703A51266D8}</external>
			<type>Texture2D</type>
		</item>
		<item type="traktor.render.Variable" version="2,traktor.render.Node:1">
			<id>{85FC64FE-7D4D-3640-B4CC-275F8ED78203}</id>
			<comment/>
			<position>
				<first>7894</first>
				<second>18</second>
			</position>
			<name>F0</name>
		</item>
		<item type="traktor.render.Variable" version="2,traktor.render.Node:1">
			<id>{C746744F-F618-EC45-A00A-6197730841A4}</id>
			<comment/>
			<position>
				<first>7861</first>
				<second>-389</second>
			</position>
			<name>F0</name>
		</item>
		<item type="traktor.render.Lerp" version="traktor.render.Node:1">
			<id>{08F28469-C6DF-9849-BE0B-7EFB7CFD8972}</id>
			<comment/>
			<position>
				<first>7657</first>
				<second>-426</second>
			</position>
		</item>
		<item type="traktor.render.Variable" version="2,traktor.render.Node:1">
			<id>{0BDB2D35-89EA-6B4C-8DD3-74764EFDDEE0}</id>
			<comment/>
			<position>
				<first>8085</first>
				<second>1291</second>
			</position>
			<name>kD</name>
		</item>
		<item type="traktor.render.Variable" version="2,traktor.render.Node:1">
			<id>{EDE78B94-9635-6F48-9361-9E7855D3B56D}</id>
			<comment/>
			<position>
				<first>7818</first>
				<second>167</second>
			</position>
			<name>kD</name>
		</item>
		<item type="traktor.render.Variable" version="2,traktor.render.Node:1">
			<id>{8FAA3CD0-502A-124B-95D3-46C03A5CB06A}</id>
			<comment/>
			<position>
				<first>8372</first>
				<second>3</second>
			</position>
			<name>kS</name>
		</item>
		<item type="traktor.render.Clamp" version="traktor.render.Node:1">
			<id>{2EFC071E-F068-B749-852A-903080C72FCF}</id>
			<comment/>
			<position>
				<first>7539</first>
				<second>-125</second>
			</position>
			<min>0</min>
			<max>1</max>
		</item>
		<item type="traktor.render.Scalar" version="traktor.render.Node:1">
			<id>{70146730-687A-B043-A200-F90668659AD0}</id>
			<comment/>
			<position>
				<first>7458</first>
				<second>-456</second>
			</position>
			<value>0.2</value>
		</item>
		<item type="traktor.render.Dot" version="traktor.render.Node:1">
			<id>{3D2CEE51-DE29-4142-AD2E-E102A251C886}</id>
			<comment/>
			<position>
				<first>7335</first>
				<second>-129</second>
			</position>
		</item>
		<item type="traktor.render.Variable" version="2,traktor.render.Node:1">
			<id>{E979C720-90A9-0C42-AD6D-7F47067BD77E}</id>
			<comment/>
			<position>
				<first>-1388</first>
				<second>-119</second>
			</position>
			<name>L_Albedo</name>
		</item>
		<item type="traktor.render.Variable" version="2,traktor.render.Node:1">
			<id>{BAD417F5-EEA9-264A-95BE-8DA7F954BD21}</id>
			<comment/>
			<position>
				<first>8078</first>
				<second>1165</second>
			</position>
			<name>L_Albedo</name>
		</item>
		<item type="traktor.render.Variable" version="2,traktor.render.Node:1">
			<id>{6B308433-D269-664E-B4DC-B8256F7A2213}</id>
			<comment/>
			<position>
				<first>8046</first>
				<second>1227</second>
			</position>
			<name>L_Diffuse_Total</name>
		</item>
		<item type="traktor.render.Variable" version="2,traktor.render.Node:1">
			<id>{976539FB-EBFF-8F44-9E76-FEEF96612BF4}</id>
			<comment/>
			<position>
				<first>8030</first>
				<second>1351</second>
			</position>
			<name>L_Specular_Total</name>
		</item>
		<item type="traktor.render.Variable" version="2,traktor.render.Node:1">
			<id>{FCA23D41-99B3-AA43-94CA-18EFED4C30B3}</id>
			<comment/>
			<position>
				<first>7480</first>
				<second>-402</second>
			</position>
			<name>L_Albedo</name>
		</item>
		<item type="traktor.render.Variable" version="2,traktor.render.Node:1">
			<id>{AAA90027-70FF-0244-969E-9CC3D2B15529}</id>
			<comment/>
			<position>
				<first>-1388</first>
				<second>-31</second>
			</position>
			<name>L_Metalness</name>
		</item>
		<item type="traktor.render.Variable" version="2,traktor.render.Node:1">
			<id>{482C9736-F7D8-F245-B27A-D2E5328516C6}</id>
			<comment/>
			<position>
				<first>7464</first>
				<second>-353</second>
			</position>
			<name>L_Metalness</name>
		</item>
		<item type="traktor.render.Variable" version="2,traktor.render.Node:1">
			<id>{F526F361-1AB5-2345-A8D3-4E7F9A41A8DA}</id>
			<comment/>
			<position>
				<first>7135</first>
				<second>-117</second>
			</position>
			<name>L_ViewDirection</name>
		</item>
		<item type="traktor.render.Variable" version="2,traktor.render.Node:1">
			<id>{2BCE7B91-DDB0-B447-951F-4D5AE37118D7}</id>
			<comment/>
			<position>
				<first>7151</first>
				<second>-69</second>
			</position>
			<name>L_ViewNormal</name>
		</item>
		<item type="traktor.render.Variable" version="2,traktor.render.Node:1">
			<id>{21C505B4-3495-5942-8823-2D988DCD7D01}</id>
			<comment/>
			<position>
				<first>7819</first>
				<second>-101</second>
			</position>
			<name>L_Roughness</name>
		</item>
		<item type="traktor.render.Variable" version="2,traktor.render.Node:1">
			<id>{42F729A2-2DC9-6046-9C8E-8E0C5BD07F1B}</id>
			<comment/>
			<position>
				<first>7426</first>
				<second>138</second>
			</position>
			<name>L_Metalness</name>
		</item>
		<item type="traktor.render.Variable" version="2,traktor.render.Node:1">
			<id>{4EC2E26D-A386-8C45-BB52-20A98B8A6E4C}</id>
			<comment/>
			<position>
				<first>5624</first>
				<second>1422</second>
			</position>
			<name>L_Tile_LightCount</name>
		</item>
		<item type="traktor.render.Variable" version="2,traktor.render.Node:1">
			<id>{E782D441-9FC4-0040-A370-64AD4BE418E7}</id>
			<comment/>
			<position>
				<first>6520</first>
				<second>1389</second>
			</position>
			<name>L_Iteration</name>
		</item>
		<item type="traktor.render.Variable" version="2,traktor.render.Node:1">
			<id>{44A620E3-078B-1545-A091-D0058FDC09EC}</id>
			<comment/>
			<position>
				<first>3027</first>
				<second>668</second>
			</position>
			<name>L_FarRange</name>
		</item>
		<item type="traktor.render.Div" version="traktor.render.Node:1">
			<id>{B62498AB-4647-6540-A258-E15E343B0D90}</id>
			<comment/>
			<position>
				<first>5602</first>
				<second>1950</second>
			</position>
		</item>
		<item type="traktor.render.TargetSize" version="traktor.render.Node:1">
			<id>{8723DD29-F61D-414D-99E8-18EF89A504B9}</id>
			<comment/>
			<position>
				<first>5404</first>
				<second>1998</second>
			</position>
		</item>
		<item type="traktor.render.FragmentPosition" version="traktor.render.Node:1">
			<id>{BC04753A-E064-444C-82D4-C9C917EB65E6}</id>
			<comment/>
			<position>
				<first>5352</first>
				<second>1954</second>
			</position>
		</item>
		<item type="traktor.render.Sampler" version="5,traktor.render.Node:1">
			<id>{2E0F394B-FAE7-B848-9BFB-44DAF52795E7}</id>
			<comment/>
			<position>
				<first>5878</first>
				<second>1904</second>
			</position>
			<minFilter>FtPoint</minFilter>
			<mipFilter>FtPoint</mipFilter>
			<magFilter>FtPoint</magFilter>
			<addressU>AdWrap</addressU>
			<addressV>AdWrap</addressV>
			<addressW>AdWrap</addressW>
			<compare>CfNone</compare>
			<mipBias>0</mipBias>
			<ignoreMips>true</ignoreMips>
			<useAnisotropic>false</useAnisotropic>
		</item>
		<item type="traktor.render.Uniform" version="3,traktor.render.Node:1">
			<id>{2F962D12-917E-E34A-9693-70683A88B6D2}</id>
			<comment/>
			<position>
				<first>5574</first>
				<second>1905</second>
			</position>
			<parameterName>World_ReflectionMap</parameterName>
			<type>Texture2D</type>
			<frequency>Frame</frequency>
		</item>
		<item type="traktor.render.Add" version="traktor.render.Node:1">
			<id>{BC1582DC-5A5D-F347-8685-1ED14D2FF1B4}</id>
			<comment/>
			<position>
				<first>6729</first>
				<second>1851</second>
			</position>
		</item>
		<item type="traktor.render.Variable" version="2,traktor.render.Node:1">
			<id>{CFDA7657-EFD5-AB4F-B3AC-8994C073718B}</id>
			<comment/>
			<position>
				<first>-1388</first>
				<second>57</second>
			</position>
			<name>L_SpecularG</name>
		</item>
		<item type="traktor.render.Variable" version="2,traktor.render.Node:1">
			<id>{FB2B5A82-0B96-2E42-B15B-D47DA4EA6AC2}</id>
			<comment/>
			<position>
				<first>5889</first>
				<second>2019</second>
			</position>
			<name>L_SpecularG</name>
		</item>
		<item type="traktor.render.Mul" version="traktor.render.Node:1">
			<id>{E2997239-6DDF-A946-8AB5-DA31DE0DCCB9}</id>
			<comment/>
			<position>
				<first>6201</first>
				<second>1944</second>
			</position>
		</item>
		<item type="traktor.render.Uniform" version="3,traktor.render.Node:1">
			<id>{671C5EF1-2A13-6C4F-ABC6-AB927F28A76B}</id>
			<comment/>
			<position>
				<first>5902</first>
				<second>2498</second>
			</position>
			<parameterName>World_OcclusionMap</parameterName>
			<type>Texture2D</type>
			<frequency>Frame</frequency>
		</item>
		<item type="traktor.render.Sampler" version="5,traktor.render.Node:1">
			<id>{01F6DEB8-F291-D849-93B2-047E4866B066}</id>
			<comment/>
			<position>
				<first>6193</first>
				<second>2505</second>
			</position>
			<minFilter>FtPoint</minFilter>
			<mipFilter>FtPoint</mipFilter>
			<magFilter>FtPoint</magFilter>
			<addressU>AdWrap</addressU>
			<addressV>AdWrap</addressV>
			<addressW>AdWrap</addressW>
			<compare>CfNone</compare>
			<mipBias>0</mipBias>
			<ignoreMips>false</ignoreMips>
			<useAnisotropic>false</useAnisotropic>
		</item>
		<item type="traktor.render.FragmentPosition" version="traktor.render.Node:1">
			<id>{455C9AFC-411A-4C4B-A810-F462BC4C0357}</id>
			<comment/>
			<position>
				<first>5667</first>
				<second>2555</second>
			</position>
		</item>
		<item type="traktor.render.TargetSize" version="traktor.render.Node:1">
			<id>{888D36F5-0B72-8F47-A23B-F56F557B5A60}</id>
			<comment/>
			<position>
				<first>5719</first>
				<second>2599</second>
			</position>
		</item>
		<item type="traktor.render.Div" version="traktor.render.Node:1">
			<id>{9E1E7477-94C0-544C-9B7A-C16634B5E6FB}</id>
			<comment/>
			<position>
				<first>5917</first>
				<second>2551</second>
			</position>
		</item>
		<item type="traktor.render.Swizzle" version="traktor.render.Node:1">
			<id>{3D8A5280-8168-0843-A05B-2BE2F459E422}</id>
			<comment/>
			<position>
				<first>6441</first>
				<second>2507</second>
			</position>
			<swizzle>x</swizzle>
		</item>
		<item type="traktor.render.Variable" version="2,traktor.render.Node:1">
			<id>{AAC44AF9-81BC-AE4F-965B-4D2024E3150D}</id>
			<comment/>
			<position>
				<first>6603</first>
				<second>2487</second>
			</position>
			<name>L_Occlusion</name>
		</item>
		<item type="traktor.render.Variable" version="2,traktor.render.Node:1">
			<id>{51ABC7C2-89D0-2C44-B879-26B3CB8DBF96}</id>
			<comment/>
			<position>
				<first>8062</first>
				<second>1537</second>
			</position>
			<name>L_Occlusion</name>
		</item>
		<item type="traktor.render.Swizzle" version="traktor.render.Node:1">
			<id>{9DA4A779-1376-E64A-8EDD-00C456404816}</id>
			<comment/>
			<position>
				<first>1081</first>
				<second>-401</second>
			</position>
			<swizzle>x</swizzle>
		</item>
		<item type="traktor.render.Add" version="traktor.render.Node:1">
			<id>{259C9DC9-0152-1D45-90F1-68643C4FD6DB}</id>
			<comment/>
			<position>
				<first>676</first>
				<second>-354</second>
			</position>
		</item>
		<item type="traktor.render.ReadStruct" version="traktor.render.Node:1">
			<id>{FCC634BD-F406-1342-A5F9-DAA7AD038A72}</id>
			<comment/>
			<position>
				<first>882</first>
				<second>-420</second>
			</position>
			<name>LightIndex</name>
		</item>
		<item type="traktor.render.Struct" version="traktor.render.Node:1">
			<id>{D496820C-CA50-9147-8BB5-0031B514E44E}</id>
			<comment/>
			<position>
				<first>545</first>
				<second>-420</second>
			</position>
			<parameterName>World_LightIndexSBuffer</parameterName>
			<elements>
				<item>
					<name>LightIndex</name>
					<type>DtInteger4</type>
				</item>
			</elements>
		</item>
		<item type="traktor.render.External" version="2,traktor.render.Node:1">
			<id>{BE346824-D693-2341-999A-8457403F4297}</id>
			<comment/>
			<position>
				<first>220</first>
				<second>-229</second>
			</position>
			<fragmentGuid>{3A77B694-1267-9A46-84F5-F8D06EAC5771}</fragmentGuid>
			<inputPins>
				<item>
					<id>{EC06D01B-0FD3-3E48-AC42-D62F99AC514F}</id>
					<name>ViewPosition</name>
					<optional>false</optional>
				</item>
			</inputPins>
			<outputPins>
				<item>
					<id>{FEF9EF0E-8741-4E46-9DA9-8C2D1978CE9A}</id>
					<name>LightCount</name>
				</item>
				<item>
					<id>{57041FCA-C50B-3A4B-816E-C1AFB4AE5AC1}</id>
					<name>LightOffset</name>
				</item>
			</outputPins>
			<values/>
		</item>
		<item type="traktor.render.Variable" version="2,traktor.render.Node:1">
			<id>{E860E955-2C72-CB4E-8A7F-CED461BFE203}</id>
			<comment/>
			<position>
				<first>32</first>
				<second>-233</second>
			</position>
			<name>L_ViewPosition</name>
		</item>
		<item type="traktor.render.Variable" version="2,traktor.render.Node:1">
			<id>{52488F24-D824-D742-BB02-A7C3BBD812B7}</id>
			<comment/>
			<position>
				<first>500</first>
				<second>-233</second>
			</position>
			<name>L_Tile_LightCount</name>
		</item>
		<item type="traktor.render.Variable" version="2,traktor.render.Node:1">
			<id>{23FD4CD8-2CB2-C84D-B952-14E4E1E9D5E2}</id>
			<comment/>
			<position>
				<first>516</first>
				<second>-347</second>
			</position>
			<name>L_Iteration</name>
		</item>
		<item type="traktor.render.Variable" version="2,traktor.render.Node:1">
			<id>{A53FDF14-A255-0841-91FD-077BC6B9DC23}</id>
			<comment/>
			<position>
				<first>1245</first>
				<second>-420</second>
			</position>
			<name>L_LightIndex</name>
		</item>
		<item type="traktor.render.Uniform" version="3,traktor.render.Node:1">
			<id>{80881F0B-6386-8C44-A2CF-A38D49B53517}</id>
			<comment/>
			<position>
				<first>-281</first>
				<second>-561</second>
			</position>
			<parameterName>World_SlicePositions</parameterName>
			<type>Vector</type>
			<frequency>Once</frequency>
		</item>
		<item type="traktor.render.Add" version="traktor.render.Node:1">
			<id>{7BD0A878-4EBF-4740-B3A4-AE8BFBFC4E7F}</id>
			<comment/>
			<position>
				<first>535</first>
				<second>-733</second>
			</position>
		</item>
		<item type="traktor.render.Variable" version="2,traktor.render.Node:1">
			<id>{905F8D64-3794-1D4C-BFF0-FB7396E03282}</id>
			<comment/>
			<position>
				<first>309</first>
				<second>-751</second>
			</position>
			<name>L_LightIndex</name>
		</item>
		<item type="traktor.render.Scalar" version="traktor.render.Node:1">
			<id>{104CB90A-48DE-3D42-8EB2-57B8CBF0BE62}</id>
			<comment/>
			<position>
				<first>48</first>
				<second>-651</second>
			</position>
			<value>1</value>
		</item>
		<item type="traktor.render.Scalar" version="traktor.render.Node:1">
			<id>{0F3EC887-F237-644C-8C5E-1DBB0B0E9ACD}</id>
			<comment/>
			<position>
				<first>48</first>
				<second>-529</second>
			</position>
			<value>0</value>
		</item>
		<item type="traktor.render.Conditional" version="1,traktor.render.Node:1">
			<id>{08F0B0F5-5573-0346-9470-CA5CB0B5C8F4}</id>
			<comment/>
			<position>
				<first>253</first>
				<second>-686</second>
			</position>
			<branch>BrAuto</branch>
			<operator>CoEqual</operator>
		</item>
		<item type="traktor.render.Variable" version="2,traktor.render.Node:1">
			<id>{33AE7510-14A5-B34B-B35A-55A65C88A91C}</id>
			<comment/>
			<position>
				<first>80</first>
				<second>-694</second>
			</position>
			<name>L_Type</name>
		</item>
		<item type="traktor.render.Variable" version="2,traktor.render.Node:1">
			<id>{DF12BC94-6B34-AF4C-82F0-0EAD6AEBE9B0}</id>
			<comment/>
			<position>
				<first>-249</first>
				<second>-624</second>
			</position>
			<name>L_ViewPosition</name>
		</item>
		<item type="traktor.render.Script" version="4,traktor.render.Node:1">
			<id>{E282ED40-06D6-2A40-8326-605F55D7EBA5}</id>
			<comment/>
			<position>
				<first>-42</first>
				<second>-610</second>
			</position>
			<name>GetSlice</name>
			<technique/>
			<inputPins>
				<item>
					<id>{1DF0A7F6-939F-4341-B9FA-5E76341B831F}</id>
					<name>Input</name>
				</item>
				<item>
					<id>{2EBBD4FC-E7B9-4465-B180-870FE37214D1}</id>
					<name>SlicePositions</name>
				</item>
			</inputPins>
			<outputPins>
				<item>
					<id>{EC60178B-E080-C149-A661-9C5B889EA38D}</id>
					<name>Output</name>
					<type>Scalar</type>
				</item>
			</outputPins>
			<script>
			<![CDATA[
const vec4 sp = $SlicePositions;
const float vz = $Input.z;

if (vz >= sp.z)
	$Output = 3;
else if (vz >= sp.y)
	$Output = 2;
else if (vz >= sp.x)
	$Output = 1;
else
	$Output = 0;
			]]>
			</script>
		</item>
		<item type="traktor.render.Swizzle" version="traktor.render.Node:1">
			<id>{D382C4B6-C2BF-8A49-86F4-BD8B45E24C86}</id>
			<comment/>
			<position>
				<first>1186</first>
				<second>-1193</second>
			</position>
			<swizzle>w</swizzle>
		</item>
		<item type="traktor.render.Variable" version="2,traktor.render.Node:1">
			<id>{812684CB-37DB-DF4E-87DC-567D3BDBF713}</id>
			<comment/>
			<position>
				<first>1365</first>
				<second>-1186</second>
			</position>
			<name>L_RadiusFallOff</name>
		</item>
		<item type="traktor.render.Variable" version="2,traktor.render.Node:1">
			<id>{EC854AD8-5264-5D4C-83FF-8167663DA901}</id>
			<comment/>
			<position>
				<first>1194</first>
				<second>-678</second>
			</position>
			<name>L_AtlasTransform</name>
		</item>
		<item type="traktor.render.MatrixIn" version="traktor.render.Node:1">
			<id>{263D4672-45AF-6343-9C19-EB96B45D6423}</id>
			<comment/>
			<position>
				<first>1190</first>
				<second>-822</second>
			</position>
		</item>
		<item type="traktor.render.Variable" version="2,traktor.render.Node:1">
			<id>{068CBD76-B11C-DD49-81F6-7C2733DCDE13}</id>
			<comment/>
			<position>
				<first>1410</first>
				<second>-818</second>
			</position>
			<name>L_ViewToLight</name>
		</item>
		<item type="traktor.render.Swizzle" version="traktor.render.Node:1">
			<id>{7CB4F96C-9EEC-2849-98DC-504C00C07BA9}</id>
			<comment/>
			<position>
				<first>1186</first>
				<second>-1238</second>
			</position>
			<swizzle>z</swizzle>
		</item>
		<item type="traktor.render.Variable" version="2,traktor.render.Node:1">
			<id>{AD1B963F-4889-D949-AD4E-D1B9EE7CD931}</id>
			<comment/>
			<position>
				<first>1365</first>
				<second>-1238</second>
			</position>
			<name>L_Radius</name>
		</item>
		<item type="traktor.render.Swizzle" version="traktor.render.Node:1">
			<id>{A089CF82-85D3-3246-B603-DB22299D8403}</id>
			<comment/>
			<position>
				<first>1186</first>
				<second>-1283</second>
			</position>
			<swizzle>y</swizzle>
		</item>
		<item type="traktor.render.Swizzle" version="traktor.render.Node:1">
			<id>{8124BE64-3B50-7442-A24F-CB45A4AD5630}</id>
			<comment/>
			<position>
				<first>1186</first>
				<second>-1373</second>
			</position>
			<swizzle>x</swizzle>
		</item>
		<item type="traktor.render.Variable" version="2,traktor.render.Node:1">
			<id>{1EF5B261-29C8-7042-8503-1316EB0088B8}</id>
			<comment/>
			<position>
				<first>616</first>
				<second>-1240</second>
			</position>
			<name>L_LightIndex</name>
		</item>
		<item type="traktor.render.Variable" version="2,traktor.render.Node:1">
			<id>{19A74464-F6C9-064B-9155-E83DDF0B3704}</id>
			<comment/>
			<position>
				<first>1208</first>
				<second>-1068</second>
			</position>
			<name>L_Position</name>
		</item>
		<item type="traktor.render.Variable" version="2,traktor.render.Node:1">
			<id>{C183367B-F1E3-1145-8EC7-7178733A9BC5}</id>
			<comment/>
			<position>
				<first>1205</first>
				<second>-1024</second>
			</position>
			<name>L_Direction</name>
		</item>
		<item type="traktor.render.Variable" version="2,traktor.render.Node:1">
			<id>{8AF7269E-2DA3-8E4B-8D45-F2D78BBDBEF7}</id>
			<comment/>
			<position>
				<first>1365</first>
				<second>-1290</second>
			</position>
			<name>L_FarRange</name>
		</item>
		<item type="traktor.render.Variable" version="2,traktor.render.Node:1">
			<id>{13570312-DC3D-AF47-8010-8A91AFDDAE13}</id>
			<comment/>
			<position>
				<first>1365</first>
				<second>-1394</second>
			</position>
			<name>L_Type</name>
		</item>
		<item type="traktor.render.Variable" version="2,traktor.render.Node:1">
			<id>{82FE2940-C3E5-6749-A385-75761E739CAB}</id>
			<comment/>
			<position>
				<first>1208</first>
				<second>-968</second>
			</position>
			<name>L_Color</name>
		</item>
		<item type="traktor.render.Variable" version="2,traktor.render.Node:1">
			<id>{0EB2A2B7-FD46-9F4F-966E-541E9DBAA61D}</id>
			<comment/>
			<position>
				<first>3011</first>
				<second>1056</second>
			</position>
			<name>L_RadiusFallOff</name>
		</item>
		<item type="traktor.render.Sub" version="traktor.render.Node:1">
			<id>{1E6865FD-DFF6-054D-9247-46DA34F5E736}</id>
			<comment/>
			<position>
				<first>3263</first>
				<second>982</second>
			</position>
		</item>
		<item type="traktor.render.Sub" version="traktor.render.Node:1">
			<id>{8BC54650-626E-9B49-9AB2-17EC3B2F1922}</id>
			<comment/>
			<position>
				<first>3261</first>
				<second>876</second>
			</position>
		</item>
		<item type="traktor.render.Div" version="traktor.render.Node:1">
			<id>{FC3416BF-FB8A-364F-8C68-A8A6BF4F1275}</id>
			<comment/>
			<position>
				<first>3496</first>
				<second>932</second>
			</position>
		</item>
		<item type="traktor.render.Variable" version="2,traktor.render.Node:1">
			<id>{15A42144-1017-0040-A6ED-1E721F56DD65}</id>
			<comment/>
			<position>
				<first>3035</first>
				<second>954</second>
			</position>
			<name>L_Radius</name>
		</item>
		<item type="traktor.render.Uniform" version="3,traktor.render.Node:1">
			<id>{C6CB774D-3022-B14F-A110-5B1864AB8EDB}</id>
			<comment/>
			<position>
				<first>3357</first>
				<second>1169</second>
			</position>
			<parameterName>World_ShadowBias</parameterName>
			<type>Scalar</type>
			<frequency>Once</frequency>
		</item>
		<item type="traktor.render.Scalar" version="traktor.render.Node:1">
			<id>{F5EB0244-AC11-2146-85F4-6A420BC0D973}</id>
			<comment/>
			<position>
				<first>3197</first>
				<second>-998</second>
			</position>
			<value>1</value>
		</item>
		<item type="traktor.render.Conditional" version="1,traktor.render.Node:1">
			<id>{DDC2ACF3-55C0-E842-B8E1-18B4B0EF057F}</id>
			<comment>
			<![CDATA[
Check max shadow distance
			]]>
			</comment>
			<position>
				<first>3373</first>
				<second>-1101</second>
			</position>
			<branch>BrAuto</branch>
			<operator>CoLess</operator>
		</item>
		<item type="traktor.render.Swizzle" version="traktor.render.Node:1">
			<id>{CC3FC416-5035-1742-9AFB-B8BD90E14CF6}</id>
			<comment/>
			<position>
				<first>3203</first>
				<second>-1096</second>
			</position>
			<swizzle>z</swizzle>
		</item>
		<item type="traktor.render.Swizzle" version="traktor.render.Node:1">
			<id>{E234EA75-428B-7847-8CCE-40CBB14B7831}</id>
			<comment/>
			<position>
				<first>3203</first>
				<second>-1058</second>
			</position>
			<swizzle>w</swizzle>
		</item>
		<item type="traktor.render.Variable" version="2,traktor.render.Node:1">
			<id>{D38268AE-18D9-D849-AD6B-4544E8E775D5}</id>
			<comment/>
			<position>
				<first>3020</first>
				<second>-1105</second>
			</position>
			<name>L_ViewPosition</name>
		</item>
		<item type="traktor.render.Uniform" version="3,traktor.render.Node:1">
			<id>{47EA879F-9E2E-754E-93E9-39FD309B93B1}</id>
			<comment/>
			<position>
				<first>2988</first>
				<second>-1058</second>
			</position>
			<parameterName>World_SlicePositions</parameterName>
			<type>Vector</type>
			<frequency>Once</frequency>
		</item>
		<item type="traktor.render.External" version="2,traktor.render.Node:1">
			<id>{0FE951E8-049E-2548-8A51-A1C2F778E646}</id>
			<comment/>
			<position>
				<first>2759</first>
				<second>-989</second>
			</position>
			<fragmentGuid>{98E94923-B934-8E4E-ADDC-A5CF9CD1CB23}</fragmentGuid>
			<inputPins>
				<item>
					<id>{8C367FB2-DBCC-1646-8C1C-FB6B90C128EF}</id>
					<name>AtlasTransform</name>
					<optional>false</optional>
				</item>
				<item>
					<id>{2A0E04B1-B1D0-3D45-91D5-559E94641FD0}</id>
					<name>Bias</name>
					<optional>false</optional>
				</item>
				<item>
					<id>{4020E901-E457-6D4A-9CB8-7A8881B4D794}</id>
					<name>ShadowMap</name>
					<optional>false</optional>
				</item>
				<item>
					<id>{DFBE684D-C1FF-9644-9A8D-7E562F232CE9}</id>
					<name>ViewPosition</name>
					<optional>false</optional>
				</item>
				<item>
					<id>{5AD1E6A5-CBF8-2642-A06D-D78DAD2D920C}</id>
					<name>ViewToLight</name>
					<optional>false</optional>
				</item>
			</inputPins>
			<outputPins>
				<item>
					<id>{A7D9AE88-308A-E842-AC54-BD1036B198BC}</id>
					<name>Output</name>
				</item>
			</outputPins>
			<values/>
		</item>
		<item type="traktor.render.Variable" version="2,traktor.render.Node:1">
			<id>{45E460A6-B70D-6C48-927A-E8D765DE6FA2}</id>
			<comment/>
			<position>
				<first>2544</first>
				<second>-879</second>
			</position>
			<name>L_ViewToLight</name>
		</item>
		<item type="traktor.render.Variable" version="2,traktor.render.Node:1">
			<id>{67E8DFE2-011A-C34C-9FDF-9F6B740799F2}</id>
			<comment/>
			<position>
				<first>2544</first>
				<second>-917</second>
			</position>
			<name>L_ViewPosition</name>
		</item>
		<item type="traktor.render.Variable" version="2,traktor.render.Node:1">
			<id>{BB0C4F1B-A800-F341-BE55-E4FC3B525402}</id>
			<comment/>
			<position>
				<first>2528</first>
				<second>-1027</second>
			</position>
			<name>L_AtlasTransform</name>
		</item>
		<item type="traktor.render.Uniform" version="3,traktor.render.Node:1">
			<id>{EEF7DC83-7641-1849-8FD6-EF32118EAFEB}</id>
			<comment/>
			<position>
				<first>2496</first>
				<second>-953</second>
			</position>
			<parameterName>World_ShadowMapAtlas</parameterName>
			<type>Texture2D</type>
			<frequency>Once</frequency>
		</item>
		<item type="traktor.render.Uniform" version="3,traktor.render.Node:1">
			<id>{697AF4A3-7B3C-7048-8C2D-6654F005090B}</id>
			<comment/>
			<position>
				<first>2512</first>
				<second>-990</second>
			</position>
			<parameterName>World_ShadowBias</parameterName>
			<type>Scalar</type>
			<frequency>Once</frequency>
		</item>
		<item type="traktor.render.Switch" version="3,traktor.render.Node:1">
			<id>{75368F36-C492-E84F-BAED-3C8753A2B7BD}</id>
			<comment/>
			<position>
				<first>6209</first>
				<second>975</second>
			</position>
			<branch>Dynamic</branch>
			<width>2</width>
			<cases>
				<item>1</item>
				<item>2</item>
				<item>3</item>
			</cases>
		</item>
		<item type="traktor.render.Variable" version="2,traktor.render.Node:1">
			<id>{BC44DF14-0860-7F41-B671-4F14CEB7BBC3}</id>
			<comment/>
			<position>
				<first>5801</first>
				<second>1176</second>
			</position>
			<name>L_Diffuse_Spot</name>
		</item>
		<item type="traktor.render.Variable" version="2,traktor.render.Node:1">
			<id>{B3F7723A-905E-7040-A68F-B6523F6AB9FF}</id>
			<comment/>
			<position>
				<first>5785</first>
				<second>1223</second>
			</position>
			<name>L_Specular_Spot</name>
		</item>
		<item type="traktor.render.Variable" version="2,traktor.render.Node:1">
			<id>{845F2486-C02F-0045-B74F-BE99DF16D2CA}</id>
			<comment/>
			<position>
				<first>6504</first>
				<second>1030</second>
			</position>
			<name>L_Specular</name>
		</item>
		<item type="traktor.render.Variable" version="2,traktor.render.Node:1">
			<id>{6535FC88-25D1-F341-9B9F-2117E3923A66}</id>
			<comment/>
			<position>
				<first>6504</first>
				<second>973</second>
			</position>
			<name>L_Diffuse</name>
		</item>
		<item type="traktor.render.Variable" version="2,traktor.render.Node:1">
			<id>{89644153-9748-1949-AF63-8D367F374BAC}</id>
			<comment/>
			<position>
				<first>5785</first>
				<second>1129</second>
			</position>
			<name>L_Specular_Point</name>
		</item>
		<item type="traktor.render.Variable" version="2,traktor.render.Node:1">
			<id>{3E32D08E-FD7C-154F-BE40-C1C8C77DB5EE}</id>
			<comment/>
			<position>
				<first>5753</first>
				<second>1035</second>
			</position>
			<name>L_Specular_Directional</name>
		</item>
		<item type="traktor.render.Variable" version="2,traktor.render.Node:1">
			<id>{A9102987-2392-9D46-A180-78A7C1FC4DA5}</id>
			<comment/>
			<position>
				<first>5801</first>
				<second>1082</second>
			</position>
			<name>L_Diffuse_Point</name>
		</item>
		<item type="traktor.render.Variable" version="2,traktor.render.Node:1">
			<id>{2ADF276F-2AD8-CD41-9B08-58CC0FA70E2F}</id>
			<comment/>
			<position>
				<first>5769</first>
				<second>988</second>
			</position>
			<name>L_Diffuse_Directional</name>
		</item>
		<item type="traktor.render.Vector" version="traktor.render.Node:1">
			<id>{F6A7111D-7989-134B-859E-651CD4540746}</id>
			<comment/>
			<position>
				<first>5771</first>
				<second>943</second>
			</position>
			<value>0, 0, 0, 0</value>
		</item>
		<item type="traktor.render.Variable" version="2,traktor.render.Node:1">
			<id>{4F714AF5-FA75-D744-9420-FF3C77406AA6}</id>
			<comment/>
			<position>
				<first>5833</first>
				<second>896</second>
			</position>
			<name>L_Type</name>
		</item>
		<item type="traktor.render.External" version="2,traktor.render.Node:1">
			<id>{97EEDDED-5F2A-7F4A-BD92-4AFFDD0DA48F}</id>
			<comment/>
			<position>
				<first>9078</first>
				<second>1337</second>
			</position>
			<fragmentGuid>{AFD5FE57-FE20-134A-9C0F-5E25CAB9B3F2}</fragmentGuid>
			<inputPins>
				<item>
					<id>{AFF255D0-F99A-7B4E-BB42-5C8D3D7B7336}</id>
					<name>Color</name>
					<optional>false</optional>
				</item>
				<item>
					<id>{6D9C5BED-2B3B-3546-B807-CD618017F552}</id>
					<name>ViewPosition</name>
					<optional>false</optional>
				</item>
			</inputPins>
			<outputPins>
				<item>
					<id>{25E94043-C1B8-794D-8327-6864707AAFAB}</id>
					<name>Output</name>
				</item>
			</outputPins>
			<values/>
		</item>
		<item type="traktor.render.Variable" version="2,traktor.render.Node:1">
			<id>{49D85CEA-D8A4-F249-A015-3175C4C314FD}</id>
			<comment/>
			<position>
				<first>8803</first>
				<second>1426</second>
			</position>
			<name>L_ViewPosition</name>
		</item>
		<item type="traktor.render.Script" version="4,traktor.render.Node:1">
			<id>{F40CA6C7-91CD-FE43-B5F0-4C8FADBE8F0F}</id>
			<comment/>
			<position>
				<first>8423</first>
				<second>1261</second>
			</position>
			<name>Combine</name>
			<technique/>
			<inputPins>
				<item>
					<id>{894B1320-B665-BA47-B25E-95CB6C5BDD32}</id>
					<name>Emissive</name>
				</item>
				<item>
					<id>{4DCBA595-03FE-814D-8C31-7AA9ABDD55BA}</id>
					<name>SurfaceColor</name>
				</item>
				<item>
					<id>{C6873487-E4FF-AC49-AB01-A44E9BCC979E}</id>
					<name>Diffuse</name>
				</item>
				<item>
					<id>{5BB8525A-30D8-B048-BFCF-DE763815DD0A}</id>
					<name>kD</name>
				</item>
				<item>
					<id>{2CE7E59A-03E1-F649-9C5B-0A8BA48C5283}</id>
					<name>Specular</name>
				</item>
				<item>
					<id>{67CF0BC7-6754-464B-8171-FFCDE26C815A}</id>
					<name>kS</name>
				</item>
				<item>
					<id>{5401A8B0-7921-4C43-A809-51A40ED19AE3}</id>
					<name>BRDF</name>
				</item>
				<item>
					<id>{8C37491B-F5BB-0141-A43F-212E8D7D0751}</id>
					<name>Occlusion</name>
				</item>
			</inputPins>
			<outputPins>
				<item>
					<id>{30AA31A1-B63C-404F-9D03-B9782ADB1C0E}</id>
					<name>Output</name>
					<type>Vector</type>
				</item>
			</outputPins>
			<script>
			<![CDATA[
const vec3 diffuse = $SurfaceColor.xyz * $Diffuse.xyz;
const float diffuseCoeff = $kD.x;
const vec3 specular = $Specular.xyz;
const vec3 specularCoeff = $kS.xyz * $BRDF.x + $BRDF.y;
const vec3 emissive = $SurfaceColor.xyz * $Emissive.x;
const vec3 combined = diffuse * diffuseCoeff + specular.xyz * specularCoeff + emissive;
$Output = vec4(combined * $Occlusion, 1.0f);
			]]>
			</script>
		</item>
		<item type="traktor.render.Scalar" version="traktor.render.Node:1">
			<id>{4BD8E6D0-A839-0748-B585-7DC9D29FD7A3}</id>
			<comment/>
			<position>
				<first>8046</first>
				<second>1105</second>
			</position>
			<value>0</value>
		</item>
		<item type="traktor.render.Add" version="traktor.render.Node:1">
			<id>{D7B6A146-B2DD-7848-AC6F-2632E1E61A84}</id>
			<comment/>
			<position>
				<first>6724</first>
				<second>1503</second>
			</position>
		</item>
		<item type="traktor.render.Variable" version="2,traktor.render.Node:1">
			<id>{F9E67DE5-3704-224A-96AE-9228482CEB38}</id>
			<comment/>
			<position>
				<first>6494</first>
				<second>1550</second>
			</position>
			<name>L_Irradiance</name>
		</item>
		<item type="traktor.render.External" version="2,traktor.render.Node:1">
			<id>{372D1F0F-AD52-5B48-9E70-6968F6013F56}</id>
			<comment/>
			<position>
				<first>7595</first>
				<second>135</second>
			</position>
			<fragmentGuid>{F94569E5-AAAB-DC4B-BC80-A499121F0295}</fragmentGuid>
			<inputPins>
				<item>
					<id>{4D17834E-31F4-E84F-A53E-EE7D783BD8F9}</id>
					<name>Input</name>
					<optional>false</optional>
				</item>
			</inputPins>
			<outputPins>
				<item>
					<id>{59A0CAB3-F7AE-5242-8451-C868437381A0}</id>
					<name>Output</name>
				</item>
			</outputPins>
			<values/>
		</item>
		<item type="traktor.render.Neg" version="traktor.render.Node:1">
			<id>{1C09C6F4-EE0D-F040-9786-979785E1D305}</id>
			<comment/>
			<position>
				<first>3320</first>
				<second>2173</second>
			</position>
		</item>
		<item type="traktor.render.Swizzle" version="traktor.render.Node:1">
			<id>{318D042C-F9BF-A945-AC11-DDD1032A84F3}</id>
			<comment/>
			<position>
				<first>3155</first>
				<second>2165</second>
			</position>
			<swizzle>xyz</swizzle>
		</item>
		<item type="traktor.render.Variable" version="2,traktor.render.Node:1">
			<id>{700CD3E6-E631-184A-AFA8-AA942C1A6606}</id>
			<comment/>
			<position>
				<first>3571</first>
				<second>2292</second>
			</position>
			<name>L_Roughness</name>
		</item>
		<item type="traktor.render.Variable" version="2,traktor.render.Node:1">
			<id>{434A7A8D-F5E0-8A40-85FB-ED7ABC8DEEC8}</id>
			<comment/>
			<position>
				<first>2722</first>
				<second>2124</second>
			</position>
			<name>L_ViewNormal</name>
		</item>
		<item type="traktor.render.Uniform" version="3,traktor.render.Node:1">
			<id>{F180C0E3-5811-C141-8855-C09DF5DA0E68}</id>
			<comment/>
			<position>
				<first>3261</first>
				<second>2261</second>
			</position>
			<parameterName>World_ViewInverse</parameterName>
			<type>Matrix</type>
			<frequency>Frame</frequency>
		</item>
		<item type="traktor.render.Reflect" version="traktor.render.Node:1">
			<id>{B3AD8898-A1D6-C74A-B581-0D6C6DA75F42}</id>
			<comment/>
			<position>
				<first>2940</first>
				<second>2129</second>
			</position>
		</item>
		<item type="traktor.render.Transform" version="traktor.render.Node:1">
			<id>{041C381E-8245-EA4C-A274-427E26037EF3}</id>
			<comment/>
			<position>
				<first>3522</first>
				<second>2200</second>
			</position>
		</item>
		<item type="traktor.render.External" version="2,traktor.render.Node:1">
			<id>{0F87C9C5-EBEC-344C-B39E-ED0A2EE8E3EC}</id>
			<comment/>
			<position>
				<first>3819</first>
				<second>2233</second>
			</position>
			<fragmentGuid>{2231E81B-359A-3149-B2EB-26BE4588529B}</fragmentGuid>
			<inputPins>
				<item>
					<id>{7331EB56-B549-F54D-8AB5-4634E4C1EFAD}</id>
					<name>Direction</name>
					<optional>false</optional>
				</item>
				<item>
					<id>{989F14A3-559A-6547-86AC-547520992458}</id>
					<name>Roughness</name>
					<optional>false</optional>
				</item>
			</inputPins>
			<outputPins>
				<item>
					<id>{3ABDCC1D-F1BC-134E-A3EE-5E8786652058}</id>
					<name>Output</name>
				</item>
			</outputPins>
			<values/>
		</item>
		<item type="traktor.render.Normalize" version="traktor.render.Node:1">
			<id>{B83E7211-2B1E-C743-AA52-56187890C4C7}</id>
			<comment/>
			<position>
				<first>-1616</first>
				<second>493</second>
			</position>
		</item>
		<item type="traktor.render.Neg" version="traktor.render.Node:1">
			<id>{08574387-9E89-A844-8EC3-E09112E3FBB1}</id>
			<comment>
			<![CDATA[
Eye direction
			]]>
			</comment>
			<position>
				<first>-1395</first>
				<second>475</second>
			</position>
		</item>
		<item type="traktor.render.Variable" version="2,traktor.render.Node:1">
			<id>{9FD0AD84-F83B-894B-A8E9-C87AD5CD1F5F}</id>
			<comment/>
			<position>
				<first>-1838</first>
				<second>492</second>
			</position>
			<name>L_ViewPosition</name>
		</item>
		<item type="traktor.render.Variable" version="2,traktor.render.Node:1">
			<id>{682D2A58-1A2D-9A4C-BE02-9D1C8A080881}</id>
			<comment/>
			<position>
				<first>4108</first>
				<second>2227</second>
			</position>
			<name>L_ProbeReflection</name>
		</item>
		<item type="traktor.render.Variable" version="2,traktor.render.Node:1">
			<id>{208D3CC8-C76F-4FD0-BCF4-F76D00A34DC1}</id>
			<comment/>
			<position>
				<first>-1388</first>
				<second>-75</second>
			</position>
			<name>L_Irradiance</name>
		</item>
		<item type="traktor.render.Scalar" version="traktor.render.Node:1">
			<id>{E2025D97-E2E4-4AE9-8655-D4BC616FF51C}</id>
			<comment/>
			<position>
				<first>4062</first>
				<second>965</second>
			</position>
			<value>1</value>
		</item>
		<item type="traktor.render.Script" version="4,traktor.render.Node:1">
			<id>{3C41CDED-FCB0-D54E-A152-B2DFB14958AD}</id>
			<comment>
			<![CDATA[
Fresnel function
			]]>
			</comment>
			<position>
				<first>8060</first>
				<second>-29</second>
			</position>
			<name>F Schlick</name>
			<technique/>
			<inputPins>
				<item>
					<id>{A98F2827-9111-B24A-ACD0-8B30EE518D03}</id>
					<name>U</name>
				</item>
				<item>
					<id>{EEDE3B0F-ACBB-B343-9E9E-3C2DE0D6AFD0}</id>
					<name>F0</name>
				</item>
			</inputPins>
			<outputPins>
				<item>
					<id>{0C82C688-96E8-7A46-A560-38CB8C5DB3D1}</id>
					<name>Output</name>
					<type>Vector</type>
				</item>
			</outputPins>
			<script>
			<![CDATA[
const float f = pow(1.0f - $U, 5.0f);
$Output = f + vec4($F0, 0.0f) * (1.0f - f);
			]]>
			</script>
		</item>
		<item type="traktor.render.Variable" version="2,traktor.render.Node:1">
			<id>{D7715944-974F-3C49-925D-01298D53CBEF}</id>
			<comment/>
			<position>
				<first>3079</first>
				<second>-1339</second>
			</position>
			<name>L_Metalness</name>
		</item>
		<item type="traktor.render.Variable" version="2,traktor.render.Node:1">
			<id>{BB5FF138-C3F0-4246-8A27-DC5F5E7C079C}</id>
			<comment/>
			<position>
				<first>3228</first>
				<second>-439</second>
			</position>
			<name>L_Metalness</name>
		</item>
		<item type="traktor.render.Variable" version="2,traktor.render.Node:1">
			<id>{017B6022-5602-974C-8AE2-55C57DB07FE0}</id>
			<comment/>
			<position>
				<first>2965</first>
				<second>322</second>
			</position>
			<name>L_Metalness</name>
		</item>
		<item type="traktor.render.Variable" version="2,traktor.render.Node:1">
			<id>{44A3063B-C7F6-2647-A5E5-789587344EE7}</id>
			<comment/>
			<position>
				<first>2709</first>
				<second>2192</second>
			</position>
			<name>L_ViewDirection</name>
		</item>
		<item type="traktor.render.ReadStruct2" version="traktor.render.Node:1">
			<id>{984ECC1A-4AC4-2B4B-AF63-69EBB47570B7}</id>
			<comment/>
			<position>
				<first>845</first>
				<second>-1241</second>
			</position>
			<names>
				<item>Type</item>
				<item>RangeRadius</item>
				<item>Position</item>
				<item>Direction</item>
				<item>Color</item>
				<item>ViewToLight0</item>
				<item>ViewToLight1</item>
				<item>ViewToLight2</item>
				<item>ViewToLight3</item>
				<item>AtlasTransform</item>
			</names>
		</item>
		<item type="traktor.render.ReadStruct2" version="traktor.render.Node:1">
			<id>{BF154415-57AB-334A-8A54-67EDD36F6697}</id>
			<comment/>
			<position>
				<first>845</first>
				<second>-786</second>
			</position>
			<names>
				<item>Type</item>
				<item>RangeRadius</item>
				<item>Position</item>
				<item>Direction</item>
				<item>Color</item>
				<item>ViewToLight0</item>
				<item>ViewToLight1</item>
				<item>ViewToLight2</item>
				<item>ViewToLight3</item>
				<item>AtlasTransform</item>
			</names>
		</item>
		<item type="traktor.render.Struct" version="traktor.render.Node:1">
			<id>{BC664F17-D6A3-3F46-944D-3080193E4BC4}</id>
			<comment/>
			<position>
				<first>329</first>
				<second>-965</second>
			</position>
			<parameterName>World_LightSBuffer</parameterName>
			<elements>
				<item>
					<name>Type</name>
					<type>DtFloat4</type>
				</item>
				<item>
					<name>RangeRadius</name>
					<type>DtFloat4</type>
				</item>
				<item>
					<name>Position</name>
					<type>DtFloat4</type>
				</item>
				<item>
					<name>Direction</name>
					<type>DtFloat4</type>
				</item>
				<item>
					<name>Color</name>
					<type>DtFloat4</type>
				</item>
				<item>
					<name>ViewToLight0</name>
					<type>DtFloat4</type>
				</item>
				<item>
					<name>ViewToLight1</name>
					<type>DtFloat4</type>
				</item>
				<item>
					<name>ViewToLight2</name>
					<type>DtFloat4</type>
				</item>
				<item>
					<name>ViewToLight3</name>
					<type>DtFloat4</type>
				</item>
				<item>
					<name>AtlasTransform</name>
					<type>DtFloat4</type>
				</item>
			</elements>
		</item>
		<item type="traktor.render.Swizzle" version="traktor.render.Node:1">
			<id>{AD246C8D-C15C-9140-AC7F-2FF145A45BD2}</id>
			<comment/>
			<position>
				<first>1186</first>
				<second>-1329</second>
			</position>
			<swizzle>x</swizzle>
		</item>
		<item type="traktor.render.Variable" version="2,traktor.render.Node:1">
			<id>{C46DE7C8-8CDE-5041-8986-EDA3DFE1F8FC}</id>
			<comment/>
			<position>
				<first>1365</first>
				<second>-1342</second>
			</position>
			<name>L_NearRange</name>
		</item>
		<item type="traktor.render.Variable" version="2,traktor.render.Node:1">
			<id>{28152E85-CF5F-C546-AEF1-23DE501EEA1B}</id>
			<comment/>
			<position>
				<first>3011</first>
				<second>711</second>
			</position>
			<name>L_NearRange</name>
		</item>
		<item type="traktor.render.Variable" version="2,traktor.render.Node:1">
			<id>{12A4C87A-8167-2F49-AA83-E30557962BDC}</id>
			<comment/>
			<position>
				<first>3351</first>
				<second>-122</second>
			</position>
			<name>L_FarRange</name>
		</item>
		<item type="traktor.render.Variable" version="2,traktor.render.Node:1">
			<id>{27AEE636-3F87-6A4B-AC6D-F38514F9A5F0}</id>
			<comment/>
			<position>
				<first>3335</first>
				<second>-79</second>
			</position>
			<name>L_NearRange</name>
		</item>
<<<<<<< HEAD
		<item type="traktor.render.Variable" version="2,traktor.render.Node:1">
			<id>{1226950B-F92B-CD4F-B561-AB61B0F7BAB9}</id>
			<comment/>
			<position>
				<first>6051</first>
				<second>2100</second>
			</position>
			<name>L_Irradiance</name>
		</item>
		<item type="traktor.render.Mul" version="traktor.render.Node:1">
			<id>{DABDE206-6880-1244-9F6A-21E9149F6527}</id>
			<comment/>
			<position>
				<first>6430</first>
				<second>1976</second>
			</position>
		</item>
		<item type="traktor.render.Swizzle" version="traktor.render.Node:1">
			<id>{3EBD6462-4C35-5F49-AD5B-81107AF131F0}</id>
			<comment/>
			<position>
				<first>6265</first>
				<second>2064</second>
			</position>
			<swizzle>w</swizzle>
=======
		<item type="traktor.render.External" version="2,traktor.render.Node:1">
			<id>{F55F5D6A-7F02-F84E-A048-1759B8D95794}</id>
			<comment/>
			<position>
				<first>-2168</first>
				<second>-22</second>
			</position>
			<fragmentGuid>{6DE0FC81-3E61-0D45-81F4-8FB4B950B941}</fragmentGuid>
			<inputPins/>
			<outputPins>
				<item>
					<id>{8BB6F055-2258-8F4D-B44C-F443961D973E}</id>
					<name>Position</name>
				</item>
				<item>
					<id>{75B6E28A-E83A-1B4B-9312-590487A95175}</id>
					<name>TexCoord</name>
				</item>
			</outputPins>
			<values/>
>>>>>>> c97154e4
		</item>
	</nodes>
	<edges>
		<item type="traktor.render.Edge" version="1">
			<source>
				<node ref="/object/nodes/item[8]"/>
				<id>{D33F8931-C90C-4EBA-8A04-A31D3E08FAB7}</id>
			</source>
			<destination>
				<node ref="/object/nodes/item[9]"/>
				<id>{185EFF9F-C1A0-4090-B5A5-D1ECB2207C1D}</id>
			</destination>
		</item>
		<item type="traktor.render.Edge" version="1">
			<source>
				<node ref="/object/nodes/item[6]"/>
				<id>{D33F8931-C90C-4EBA-8A04-A31D3E08FAB7}</id>
			</source>
			<destination>
				<node ref="/object/nodes/item[7]"/>
				<id>{8C41D88A-1D17-4237-B720-CCC0B7FF71B9}</id>
			</destination>
		</item>
		<item type="traktor.render.Edge" version="1">
			<source>
				<node ref="/object/nodes/item[7]"/>
				<id>{2D90AB77-694C-4586-AA05-5CF062EFFFAB}</id>
			</source>
			<destination>
				<node ref="/object/nodes/item[9]"/>
				<id>{1FEC3EA7-3529-4990-B0F5-A13751DF2DBA}</id>
			</destination>
		</item>
		<item type="traktor.render.Edge" version="1">
			<source>
				<node ref="/object/nodes/item[5]"/>
				<id>{84BF3C26-64A7-4032-B775-1D369052B243}</id>
			</source>
			<destination>
				<node ref="/object/nodes/item[3]"/>
				<id>{9F45B2C3-B513-4646-B0C1-663748FD169C}</id>
			</destination>
		</item>
		<item type="traktor.render.Edge" version="1">
			<source>
				<node ref="/object/nodes/item[4]"/>
				<id>{84BF3C26-64A7-4032-B775-1D369052B243}</id>
			</source>
			<destination>
				<node ref="/object/nodes/item[2]"/>
				<id>{9F45B2C3-B513-4646-B0C1-663748FD169C}</id>
			</destination>
		</item>
		<item type="traktor.render.Edge" version="1">
			<source>
				<node ref="/object/nodes/item[58]"/>
				<id>{65F5B4AC-8C99-4240-9D24-F84530B9E6C0}</id>
			</source>
			<destination>
				<node ref="/object/nodes/item[57]"/>
				<id>{69997292-C813-490C-910C-620B9AD3A2BB}</id>
			</destination>
		</item>
		<item type="traktor.render.Edge" version="1">
			<source>
				<node ref="/object/nodes/item[58]"/>
				<id>{C6DE8FE3-9C49-904C-B74E-0DDC172CFFB7}</id>
			</source>
			<destination>
				<node ref="/object/nodes/item[56]"/>
				<id>{69997292-C813-490C-910C-620B9AD3A2BB}</id>
			</destination>
		</item>
		<item type="traktor.render.Edge" version="1">
			<source>
				<node ref="/object/nodes/item[51]"/>
				<id>{84BF3C26-64A7-4032-B775-1D369052B243}</id>
			</source>
			<destination>
				<node ref="/object/nodes/item[52]"/>
				<id>{CFCF6CC7-6465-0F43-9743-44655C7AF145}</id>
			</destination>
		</item>
		<item type="traktor.render.Edge" version="1">
			<source>
				<node ref="/object/nodes/item[48]"/>
				<id>{ADB4FC1D-3726-4CC5-B4D5-1E2468274325}</id>
			</source>
			<destination>
				<node ref="/object/nodes/item[47]"/>
				<id>{AEFD686C-1E92-44B0-81E9-EA26CA3070F7}</id>
			</destination>
		</item>
		<item type="traktor.render.Edge" version="1">
			<source>
				<node ref="/object/nodes/item[49]"/>
				<id>{2D90AB77-694C-4586-AA05-5CF062EFFFAB}</id>
			</source>
			<destination>
				<node ref="/object/nodes/item[48]"/>
				<id>{F2E22CA6-DFF3-4B20-A70A-0D7A44EACD8C}</id>
			</destination>
		</item>
		<item type="traktor.render.Edge" version="1">
			<source>
				<node ref="/object/nodes/item[48]"/>
				<id>{ADB4FC1D-3726-4CC5-B4D5-1E2468274325}</id>
			</source>
			<destination>
				<node ref="/object/nodes/item[50]"/>
				<id>{3E538F69-C85C-44E2-9320-73F876288BAE}</id>
			</destination>
		</item>
		<item type="traktor.render.Edge" version="1">
			<source>
				<node ref="/object/nodes/item[47]"/>
				<id>{C55FBCBA-5E27-4B38-ACFE-831F8DB3CCA4}</id>
			</source>
			<destination>
				<node ref="/object/nodes/item[50]"/>
				<id>{C9CC095B-00C6-4A84-88B5-2455115CAF9C}</id>
			</destination>
		</item>
		<item type="traktor.render.Edge" version="1">
			<source>
				<node ref="/object/nodes/item[46]"/>
				<id>{84BF3C26-64A7-4032-B775-1D369052B243}</id>
			</source>
			<destination>
				<node ref="/object/nodes/item[49]"/>
				<id>{AA571ACC-7699-4D10-BCD7-4E857EFB35EA}</id>
			</destination>
		</item>
		<item type="traktor.render.Edge" version="1">
			<source>
				<node ref="/object/nodes/item[50]"/>
				<id>{3B01355D-9153-4864-9B56-7D55F801BFF3}</id>
			</source>
			<destination>
				<node ref="/object/nodes/item[52]"/>
				<id>{3B4C0403-67AA-CB44-818C-9B964C8D6DB0}</id>
			</destination>
		</item>
		<item type="traktor.render.Edge" version="1">
			<source>
				<node ref="/object/nodes/item[52]"/>
				<id>{C6DE8FE3-9C49-904C-B74E-0DDC172CFFB7}</id>
			</source>
			<destination>
				<node ref="/object/nodes/item[44]"/>
				<id>{69997292-C813-490C-910C-620B9AD3A2BB}</id>
			</destination>
		</item>
		<item type="traktor.render.Edge" version="1">
			<source>
				<node ref="/object/nodes/item[52]"/>
				<id>{65F5B4AC-8C99-4240-9D24-F84530B9E6C0}</id>
			</source>
			<destination>
				<node ref="/object/nodes/item[45]"/>
				<id>{69997292-C813-490C-910C-620B9AD3A2BB}</id>
			</destination>
		</item>
		<item type="traktor.render.Edge" version="1">
			<source>
				<node ref="/object/nodes/item[45]"/>
				<id>{9E839249-E9B9-4736-8BDD-A95A1C892B42}</id>
			</source>
			<destination>
				<node ref="/object/nodes/item[43]"/>
				<id>{11585EBC-914D-4E6D-A10D-D01694FF9840}</id>
			</destination>
		</item>
		<item type="traktor.render.Edge" version="1">
			<source>
				<node ref="/object/nodes/item[44]"/>
				<id>{9E839249-E9B9-4736-8BDD-A95A1C892B42}</id>
			</source>
			<destination>
				<node ref="/object/nodes/item[42]"/>
				<id>{11585EBC-914D-4E6D-A10D-D01694FF9840}</id>
			</destination>
		</item>
		<item type="traktor.render.Edge" version="1">
			<source>
				<node ref="/object/nodes/item[35]"/>
				<id>{84BF3C26-64A7-4032-B775-1D369052B243}</id>
			</source>
			<destination>
				<node ref="/object/nodes/item[34]"/>
				<id>{CFCF6CC7-6465-0F43-9743-44655C7AF145}</id>
			</destination>
		</item>
		<item type="traktor.render.Edge" version="1">
			<source>
				<node ref="/object/nodes/item[38]"/>
				<id>{ADB4FC1D-3726-4CC5-B4D5-1E2468274325}</id>
			</source>
			<destination>
				<node ref="/object/nodes/item[39]"/>
				<id>{AEFD686C-1E92-44B0-81E9-EA26CA3070F7}</id>
			</destination>
		</item>
		<item type="traktor.render.Edge" version="1">
			<source>
				<node ref="/object/nodes/item[37]"/>
				<id>{2D90AB77-694C-4586-AA05-5CF062EFFFAB}</id>
			</source>
			<destination>
				<node ref="/object/nodes/item[38]"/>
				<id>{F2E22CA6-DFF3-4B20-A70A-0D7A44EACD8C}</id>
			</destination>
		</item>
		<item type="traktor.render.Edge" version="1">
			<source>
				<node ref="/object/nodes/item[38]"/>
				<id>{ADB4FC1D-3726-4CC5-B4D5-1E2468274325}</id>
			</source>
			<destination>
				<node ref="/object/nodes/item[36]"/>
				<id>{3E538F69-C85C-44E2-9320-73F876288BAE}</id>
			</destination>
		</item>
		<item type="traktor.render.Edge" version="1">
			<source>
				<node ref="/object/nodes/item[39]"/>
				<id>{C55FBCBA-5E27-4B38-ACFE-831F8DB3CCA4}</id>
			</source>
			<destination>
				<node ref="/object/nodes/item[36]"/>
				<id>{C9CC095B-00C6-4A84-88B5-2455115CAF9C}</id>
			</destination>
		</item>
		<item type="traktor.render.Edge" version="1">
			<source>
				<node ref="/object/nodes/item[36]"/>
				<id>{3B01355D-9153-4864-9B56-7D55F801BFF3}</id>
			</source>
			<destination>
				<node ref="/object/nodes/item[34]"/>
				<id>{3B4C0403-67AA-CB44-818C-9B964C8D6DB0}</id>
			</destination>
		</item>
		<item type="traktor.render.Edge" version="1">
			<source>
				<node ref="/object/nodes/item[34]"/>
				<id>{C6DE8FE3-9C49-904C-B74E-0DDC172CFFB7}</id>
			</source>
			<destination>
				<node ref="/object/nodes/item[41]"/>
				<id>{69997292-C813-490C-910C-620B9AD3A2BB}</id>
			</destination>
		</item>
		<item type="traktor.render.Edge" version="1">
			<source>
				<node ref="/object/nodes/item[34]"/>
				<id>{65F5B4AC-8C99-4240-9D24-F84530B9E6C0}</id>
			</source>
			<destination>
				<node ref="/object/nodes/item[40]"/>
				<id>{69997292-C813-490C-910C-620B9AD3A2BB}</id>
			</destination>
		</item>
		<item type="traktor.render.Edge" version="1">
			<source>
				<node ref="/object/nodes/item[41]"/>
				<id>{9E839249-E9B9-4736-8BDD-A95A1C892B42}</id>
			</source>
			<destination>
				<node ref="/object/nodes/item[33]"/>
				<id>{11585EBC-914D-4E6D-A10D-D01694FF9840}</id>
			</destination>
		</item>
		<item type="traktor.render.Edge" version="1">
			<source>
				<node ref="/object/nodes/item[40]"/>
				<id>{9E839249-E9B9-4736-8BDD-A95A1C892B42}</id>
			</source>
			<destination>
				<node ref="/object/nodes/item[32]"/>
				<id>{11585EBC-914D-4E6D-A10D-D01694FF9840}</id>
			</destination>
		</item>
		<item type="traktor.render.Edge" version="1">
			<source>
				<node ref="/object/nodes/item[31]"/>
				<id>{84BF3C26-64A7-4032-B775-1D369052B243}</id>
			</source>
			<destination>
				<node ref="/object/nodes/item[37]"/>
				<id>{AA571ACC-7699-4D10-BCD7-4E857EFB35EA}</id>
			</destination>
		</item>
		<item type="traktor.render.Edge" version="1">
			<source>
				<node ref="/object/nodes/item[36]"/>
				<id>{3B01355D-9153-4864-9B56-7D55F801BFF3}</id>
			</source>
			<destination>
				<node ref="/object/nodes/item[30]"/>
				<id>{403E07EE-E6D1-4863-B70E-CF14F8CD623A}</id>
			</destination>
		</item>
		<item type="traktor.render.Edge" version="1">
			<source>
				<node ref="/object/nodes/item[29]"/>
				<id>{84BF3C26-64A7-4032-B775-1D369052B243}</id>
			</source>
			<destination>
				<node ref="/object/nodes/item[30]"/>
				<id>{91730BBC-BBE9-45F0-9C41-31141255F359}</id>
			</destination>
		</item>
		<item type="traktor.render.Edge" version="1">
			<source>
				<node ref="/object/nodes/item[28]"/>
				<id>{8F2140B5-F4E2-4E8F-8121-13C980250D3C}</id>
			</source>
			<destination>
				<node ref="/object/nodes/item[27]"/>
				<id>{D2D716D6-C4A1-471F-894A-D718515F6281}</id>
			</destination>
		</item>
		<item type="traktor.render.Edge" version="1">
			<source>
				<node ref="/object/nodes/item[24]"/>
				<id>{9E839249-E9B9-4736-8BDD-A95A1C892B42}</id>
			</source>
			<destination>
				<node ref="/object/nodes/item[40]"/>
				<id>{D2D716D6-C4A1-471F-894A-D718515F6281}</id>
			</destination>
		</item>
		<item type="traktor.render.Edge" version="1">
			<source>
				<node ref="/object/nodes/item[24]"/>
				<id>{9E839249-E9B9-4736-8BDD-A95A1C892B42}</id>
			</source>
			<destination>
				<node ref="/object/nodes/item[41]"/>
				<id>{D2D716D6-C4A1-471F-894A-D718515F6281}</id>
			</destination>
		</item>
		<item type="traktor.render.Edge" version="1">
			<source>
				<node ref="/object/nodes/item[23]"/>
				<id>{84BF3C26-64A7-4032-B775-1D369052B243}</id>
			</source>
			<destination>
				<node ref="/object/nodes/item[49]"/>
				<id>{8C41D88A-1D17-4237-B720-CCC0B7FF71B9}</id>
			</destination>
		</item>
		<item type="traktor.render.Edge" version="1">
			<source>
				<node ref="/object/nodes/item[22]"/>
				<id>{84BF3C26-64A7-4032-B775-1D369052B243}</id>
			</source>
			<destination>
				<node ref="/object/nodes/item[37]"/>
				<id>{8C41D88A-1D17-4237-B720-CCC0B7FF71B9}</id>
			</destination>
		</item>
		<item type="traktor.render.Edge" version="1">
			<source>
				<node ref="/object/nodes/item[26]"/>
				<id>{1E6639B6-8B58-4694-99E7-C058E3583522}</id>
			</source>
			<destination>
				<node ref="/object/nodes/item[19]"/>
				<id>{4020E901-E457-6D4A-9CB8-7A8881B4D794}</id>
			</destination>
		</item>
		<item type="traktor.render.Edge" version="1">
			<source>
				<node ref="/object/nodes/item[20]"/>
				<id>{84BF3C26-64A7-4032-B775-1D369052B243}</id>
			</source>
			<destination>
				<node ref="/object/nodes/item[19]"/>
				<id>{8C367FB2-DBCC-1646-8C1C-FB6B90C128EF}</id>
			</destination>
		</item>
		<item type="traktor.render.Edge" version="1">
			<source>
				<node ref="/object/nodes/item[25]"/>
				<id>{84BF3C26-64A7-4032-B775-1D369052B243}</id>
			</source>
			<destination>
				<node ref="/object/nodes/item[19]"/>
				<id>{5AD1E6A5-CBF8-2642-A06D-D78DAD2D920C}</id>
			</destination>
		</item>
		<item type="traktor.render.Edge" version="1">
			<source>
				<node ref="/object/nodes/item[21]"/>
				<id>{84BF3C26-64A7-4032-B775-1D369052B243}</id>
			</source>
			<destination>
				<node ref="/object/nodes/item[19]"/>
				<id>{DFBE684D-C1FF-9644-9A8D-7E562F232CE9}</id>
			</destination>
		</item>
		<item type="traktor.render.Edge" version="1">
			<source>
				<node ref="/object/nodes/item[18]"/>
				<id>{84BF3C26-64A7-4032-B775-1D369052B243}</id>
			</source>
			<destination>
				<node ref="/object/nodes/item[58]"/>
				<id>{E721D5E2-A499-5B4D-A50F-80AB306E601F}</id>
			</destination>
		</item>
		<item type="traktor.render.Edge" version="1">
			<source>
				<node ref="/object/nodes/item[17]"/>
				<id>{84BF3C26-64A7-4032-B775-1D369052B243}</id>
			</source>
			<destination>
				<node ref="/object/nodes/item[58]"/>
				<id>{D51A84EB-F2C1-BD43-A02A-D96C0E287721}</id>
			</destination>
		</item>
		<item type="traktor.render.Edge" version="1">
			<source>
				<node ref="/object/nodes/item[16]"/>
				<id>{84BF3C26-64A7-4032-B775-1D369052B243}</id>
			</source>
			<destination>
				<node ref="/object/nodes/item[58]"/>
				<id>{0B7F136F-35F1-1E48-B986-D08DC6D503F1}</id>
			</destination>
		</item>
		<item type="traktor.render.Edge" version="1">
			<source>
				<node ref="/object/nodes/item[15]"/>
				<id>{84BF3C26-64A7-4032-B775-1D369052B243}</id>
			</source>
			<destination>
				<node ref="/object/nodes/item[52]"/>
				<id>{E721D5E2-A499-5B4D-A50F-80AB306E601F}</id>
			</destination>
		</item>
		<item type="traktor.render.Edge" version="1">
			<source>
				<node ref="/object/nodes/item[14]"/>
				<id>{84BF3C26-64A7-4032-B775-1D369052B243}</id>
			</source>
			<destination>
				<node ref="/object/nodes/item[52]"/>
				<id>{D51A84EB-F2C1-BD43-A02A-D96C0E287721}</id>
			</destination>
		</item>
		<item type="traktor.render.Edge" version="1">
			<source>
				<node ref="/object/nodes/item[13]"/>
				<id>{84BF3C26-64A7-4032-B775-1D369052B243}</id>
			</source>
			<destination>
				<node ref="/object/nodes/item[52]"/>
				<id>{0B7F136F-35F1-1E48-B986-D08DC6D503F1}</id>
			</destination>
		</item>
		<item type="traktor.render.Edge" version="1">
			<source>
				<node ref="/object/nodes/item[12]"/>
				<id>{84BF3C26-64A7-4032-B775-1D369052B243}</id>
			</source>
			<destination>
				<node ref="/object/nodes/item[34]"/>
				<id>{E721D5E2-A499-5B4D-A50F-80AB306E601F}</id>
			</destination>
		</item>
		<item type="traktor.render.Edge" version="1">
			<source>
				<node ref="/object/nodes/item[11]"/>
				<id>{84BF3C26-64A7-4032-B775-1D369052B243}</id>
			</source>
			<destination>
				<node ref="/object/nodes/item[34]"/>
				<id>{D51A84EB-F2C1-BD43-A02A-D96C0E287721}</id>
			</destination>
		</item>
		<item type="traktor.render.Edge" version="1">
			<source>
				<node ref="/object/nodes/item[10]"/>
				<id>{84BF3C26-64A7-4032-B775-1D369052B243}</id>
			</source>
			<destination>
				<node ref="/object/nodes/item[34]"/>
				<id>{0B7F136F-35F1-1E48-B986-D08DC6D503F1}</id>
			</destination>
		</item>
		<item type="traktor.render.Edge" version="1">
			<source>
				<node ref="/object/nodes/item"/>
				<id>{568AAF2D-6F5A-4449-B191-A0F65D964B18}</id>
			</source>
			<destination>
				<node ref="/object/nodes/item[59]"/>
				<id>{11585EBC-914D-4E6D-A10D-D01694FF9840}</id>
			</destination>
		</item>
		<item type="traktor.render.Edge" version="1">
			<source>
				<node ref="/object/nodes/item"/>
				<id>{F26708F9-F91E-8E4F-9D47-3FCBAA6CE65A}</id>
			</source>
			<destination>
				<node ref="/object/nodes/item[60]"/>
				<id>{11585EBC-914D-4E6D-A10D-D01694FF9840}</id>
			</destination>
		</item>
		<item type="traktor.render.Edge" version="1">
			<source>
				<node ref="/object/nodes/item"/>
				<id>{F4CC0B28-0DE2-BB4F-A6B3-5C7DBE57A96F}</id>
			</source>
			<destination>
				<node ref="/object/nodes/item[61]"/>
				<id>{11585EBC-914D-4E6D-A10D-D01694FF9840}</id>
			</destination>
		</item>
		<item type="traktor.render.Edge" version="1">
			<source>
				<node ref="/object/nodes/item[63]"/>
				<id>{84BF3C26-64A7-4032-B775-1D369052B243}</id>
			</source>
			<destination>
				<node ref="/object/nodes/item[58]"/>
				<id>{CFCF6CC7-6465-0F43-9743-44655C7AF145}</id>
			</destination>
		</item>
		<item type="traktor.render.Edge" version="1">
			<source>
				<node ref="/object/nodes/item[47]"/>
				<id>{C55FBCBA-5E27-4B38-ACFE-831F8DB3CCA4}</id>
			</source>
			<destination>
				<node ref="/object/nodes/item[64]"/>
				<id>{8159BE48-C353-BC41-97A6-B8AA34887102}</id>
			</destination>
		</item>
		<item type="traktor.render.Edge" version="1">
			<source>
				<node ref="/object/nodes/item[39]"/>
				<id>{C55FBCBA-5E27-4B38-ACFE-831F8DB3CCA4}</id>
			</source>
			<destination>
				<node ref="/object/nodes/item[65]"/>
				<id>{8159BE48-C353-BC41-97A6-B8AA34887102}</id>
			</destination>
		</item>
		<item type="traktor.render.Edge" version="1">
			<source>
				<node ref="/object/nodes/item[64]"/>
				<id>{F9B5DC90-8071-7449-AA2C-FE654A9A43D1}</id>
			</source>
			<destination>
				<node ref="/object/nodes/item[45]"/>
				<id>{D2D716D6-C4A1-471F-894A-D718515F6281}</id>
			</destination>
		</item>
		<item type="traktor.render.Edge" version="1">
			<source>
				<node ref="/object/nodes/item[64]"/>
				<id>{F9B5DC90-8071-7449-AA2C-FE654A9A43D1}</id>
			</source>
			<destination>
				<node ref="/object/nodes/item[44]"/>
				<id>{D2D716D6-C4A1-471F-894A-D718515F6281}</id>
			</destination>
		</item>
		<item type="traktor.render.Edge" version="1">
			<source>
				<node ref="/object/nodes/item[83]"/>
				<id>{73A3DE7A-6D35-4844-BF53-55E239F553F1}</id>
			</source>
			<destination>
				<node ref="/object/nodes/item[81]"/>
				<id>{9BA81525-6E53-498C-AA97-B31FB48F3A50}</id>
			</destination>
		</item>
		<item type="traktor.render.Edge" version="1">
			<source>
				<node ref="/object/nodes/item[82]"/>
				<id>{D33F8931-C90C-4EBA-8A04-A31D3E08FAB7}</id>
			</source>
			<destination>
				<node ref="/object/nodes/item[77]"/>
				<id>{8760B263-C70C-46BA-9E97-A3D6B08941E9}</id>
			</destination>
		</item>
		<item type="traktor.render.Edge" version="1">
			<source>
				<node ref="/object/nodes/item[81]"/>
				<id>{8F2140B5-F4E2-4E8F-8121-13C980250D3C}</id>
			</source>
			<destination>
				<node ref="/object/nodes/item[72]"/>
				<id>{AE1EB082-4A05-45B9-BA6A-7F85D78DCA70}</id>
			</destination>
		</item>
		<item type="traktor.render.Edge" version="1">
			<source>
				<node ref="/object/nodes/item[72]"/>
				<id>{28E6DBB6-876B-4DB2-9A84-4801CAE6A2C2}</id>
			</source>
			<destination>
				<node ref="/object/nodes/item[73]"/>
				<id>{6D5C5EFE-A35C-4748-B81E-B8EBACE433BC}</id>
			</destination>
		</item>
		<item type="traktor.render.Edge" version="1">
			<source>
				<node ref="/object/nodes/item[74]"/>
				<id>{FFE19E4E-24A8-47A4-AE80-307495E31066}</id>
			</source>
			<destination>
				<node ref="/object/nodes/item[73]"/>
				<id>{32EB5230-1F0D-40B8-93F6-9C8E5469454E}</id>
			</destination>
		</item>
		<item type="traktor.render.Edge" version="1">
			<source>
				<node ref="/object/nodes/item[71]"/>
				<id>{ADB4FC1D-3726-4CC5-B4D5-1E2468274325}</id>
			</source>
			<destination>
				<node ref="/object/nodes/item[70]"/>
				<id>{11585EBC-914D-4E6D-A10D-D01694FF9840}</id>
			</destination>
		</item>
		<item type="traktor.render.Edge" version="1">
			<source>
				<node ref="/object/nodes/item"/>
				<id>{011933FB-5EDC-4E0F-84A4-0352D345A548}</id>
			</source>
			<destination>
				<node ref="/object/nodes/item[84]"/>
				<id>{11585EBC-914D-4E6D-A10D-D01694FF9840}</id>
			</destination>
		</item>
		<item type="traktor.render.Edge" version="1">
			<source>
				<node ref="/object/nodes/item[88]"/>
				<id>{84BF3C26-64A7-4032-B775-1D369052B243}</id>
			</source>
			<destination>
				<node ref="/object/nodes/item[77]"/>
				<id>{7ACEE4C2-A92D-4E50-BFAE-C1D744BEE5E0}</id>
			</destination>
		</item>
		<item type="traktor.render.Edge" version="1">
			<source>
				<node ref="/object/nodes/item"/>
				<id>{E25BC49C-C55C-41F2-96B8-15E4C572AF23}</id>
			</source>
			<destination>
				<node ref="/object/nodes/item[89]"/>
				<id>{11585EBC-914D-4E6D-A10D-D01694FF9840}</id>
			</destination>
		</item>
		<item type="traktor.render.Edge" version="1">
			<source>
				<node ref="/object/nodes/item[90]"/>
				<id>{84BF3C26-64A7-4032-B775-1D369052B243}</id>
			</source>
			<destination>
				<node ref="/object/nodes/item[77]"/>
				<id>{5A25771B-894F-4D92-8D1E-FBF8449850E8}</id>
			</destination>
		</item>
		<item type="traktor.render.Edge" version="1">
			<source>
				<node ref="/object/nodes/item[91]"/>
				<id>{84BF3C26-64A7-4032-B775-1D369052B243}</id>
			</source>
			<destination>
				<node ref="/object/nodes/item[83]"/>
				<id>{403E07EE-E6D1-4863-B70E-CF14F8CD623A}</id>
			</destination>
		</item>
		<item type="traktor.render.Edge" version="1">
			<source>
				<node ref="/object/nodes/item[92]"/>
				<id>{84BF3C26-64A7-4032-B775-1D369052B243}</id>
			</source>
			<destination>
				<node ref="/object/nodes/item[83]"/>
				<id>{91730BBC-BBE9-45F0-9C41-31141255F359}</id>
			</destination>
		</item>
		<item type="traktor.render.Edge" version="1">
			<source>
				<node ref="/object/nodes/item[93]"/>
				<id>{84BF3C26-64A7-4032-B775-1D369052B243}</id>
			</source>
			<destination>
				<node ref="/object/nodes/item[72]"/>
				<id>{64D2F72D-2607-4893-9F25-B1EA45BB8E7B}</id>
			</destination>
		</item>
		<item type="traktor.render.Edge" version="1">
			<source>
				<node ref="/object/nodes/item[95]"/>
				<id>{84BF3C26-64A7-4032-B775-1D369052B243}</id>
			</source>
			<destination>
				<node ref="/object/nodes/item[7]"/>
				<id>{AA571ACC-7699-4D10-BCD7-4E857EFB35EA}</id>
			</destination>
		</item>
		<item type="traktor.render.Edge" version="1">
			<source>
				<node ref="/object/nodes/item[9]"/>
				<id>{36E29D75-02C6-405F-832D-B0A91528A58A}</id>
			</source>
			<destination>
				<node ref="/object/nodes/item[96]"/>
				<id>{11585EBC-914D-4E6D-A10D-D01694FF9840}</id>
			</destination>
		</item>
		<item type="traktor.render.Edge" version="1">
			<source>
				<node ref="/object/nodes/item[100]"/>
				<id>{C9223159-9DF2-46A9-B0F2-D0D7D5BEE6F7}</id>
			</source>
			<destination>
				<node ref="/object/nodes/item[98]"/>
				<id>{3E538F69-C85C-44E2-9320-73F876288BAE}</id>
			</destination>
		</item>
		<item type="traktor.render.Edge" version="1">
			<source>
				<node ref="/object/nodes/item[99]"/>
				<id>{853B6F75-1464-40E7-BEDC-2716C763046E}</id>
			</source>
			<destination>
				<node ref="/object/nodes/item[98]"/>
				<id>{C9CC095B-00C6-4A84-88B5-2455115CAF9C}</id>
			</destination>
		</item>
		<item type="traktor.render.Edge" version="1">
			<source>
				<node ref="/object/nodes/item[98]"/>
				<id>{3B01355D-9153-4864-9B56-7D55F801BFF3}</id>
			</source>
			<destination>
				<node ref="/object/nodes/item[101]"/>
				<id>{6D5C5EFE-A35C-4748-B81E-B8EBACE433BC}</id>
			</destination>
		</item>
		<item type="traktor.render.Edge" version="1">
			<source>
				<node ref="/object/nodes/item[102]"/>
				<id>{1E6639B6-8B58-4694-99E7-C058E3583522}</id>
			</source>
			<destination>
				<node ref="/object/nodes/item[101]"/>
				<id>{32EB5230-1F0D-40B8-93F6-9C8E5469454E}</id>
			</destination>
		</item>
		<item type="traktor.render.Edge" version="1">
			<source>
				<node ref="/object/nodes/item[2]"/>
				<id>{32FD3DAA-16C1-44C8-8A1E-E9ECF97F31D2}</id>
			</source>
			<destination>
				<node ref="/object/nodes/item[9]"/>
				<id>{9DF821A1-CB26-483E-8CC8-C259352111E9}</id>
			</destination>
		</item>
		<item type="traktor.render.Edge" version="1">
			<source>
				<node ref="/object/nodes/item[3]"/>
				<id>{32FD3DAA-16C1-44C8-8A1E-E9ECF97F31D2}</id>
			</source>
			<destination>
				<node ref="/object/nodes/item[9]"/>
				<id>{E878AB3C-E58E-48AD-92D5-75176A2DF7F7}</id>
			</destination>
		</item>
		<item type="traktor.render.Edge" version="1">
			<source>
				<node ref="/object/nodes/item[9]"/>
				<id>{48BD0EF3-A583-439B-84D6-00023498BD11}</id>
			</source>
			<destination>
				<node ref="/object/nodes/item[3]"/>
				<id>{3DE04294-4DEA-4A13-A460-2274647357EA}</id>
			</destination>
		</item>
		<item type="traktor.render.Edge" version="1">
			<source>
				<node ref="/object/nodes/item[9]"/>
				<id>{D1209320-B416-47D5-91BC-128FBB52BF93}</id>
			</source>
			<destination>
				<node ref="/object/nodes/item[2]"/>
				<id>{3DE04294-4DEA-4A13-A460-2274647357EA}</id>
			</destination>
		</item>
		<item type="traktor.render.Edge" version="1">
			<source>
				<node ref="/object/nodes/item"/>
				<id>{421BCBCE-2DFA-664E-BE65-0E4297B45DD2}</id>
			</source>
			<destination>
				<node ref="/object/nodes/item[104]"/>
				<id>{11585EBC-914D-4E6D-A10D-D01694FF9840}</id>
			</destination>
		</item>
		<item type="traktor.render.Edge" version="1">
			<source>
				<node ref="/object/nodes/item[105]"/>
				<id>{84BF3C26-64A7-4032-B775-1D369052B243}</id>
			</source>
			<destination>
				<node ref="/object/nodes/item[106]"/>
				<id>{D2D716D6-C4A1-471F-894A-D718515F6281}</id>
			</destination>
		</item>
		<item type="traktor.render.Edge" version="1">
			<source>
				<node ref="/object/nodes/item[101]"/>
				<id>{AF6C971B-D67A-42EE-A12B-97D36927C89F}</id>
			</source>
			<destination>
				<node ref="/object/nodes/item[106]"/>
				<id>{69997292-C813-490C-910C-620B9AD3A2BB}</id>
			</destination>
		</item>
		<item type="traktor.render.Edge" version="1">
			<source>
				<node ref="/object/nodes/item[109]"/>
				<id>{C9223159-9DF2-46A9-B0F2-D0D7D5BEE6F7}</id>
			</source>
			<destination>
				<node ref="/object/nodes/item[111]"/>
				<id>{3E538F69-C85C-44E2-9320-73F876288BAE}</id>
			</destination>
		</item>
		<item type="traktor.render.Edge" version="1">
			<source>
				<node ref="/object/nodes/item[110]"/>
				<id>{853B6F75-1464-40E7-BEDC-2716C763046E}</id>
			</source>
			<destination>
				<node ref="/object/nodes/item[111]"/>
				<id>{C9CC095B-00C6-4A84-88B5-2455115CAF9C}</id>
			</destination>
		</item>
		<item type="traktor.render.Edge" version="1">
			<source>
				<node ref="/object/nodes/item[111]"/>
				<id>{3B01355D-9153-4864-9B56-7D55F801BFF3}</id>
			</source>
			<destination>
				<node ref="/object/nodes/item[108]"/>
				<id>{6D5C5EFE-A35C-4748-B81E-B8EBACE433BC}</id>
			</destination>
		</item>
		<item type="traktor.render.Edge" version="1">
			<source>
				<node ref="/object/nodes/item[107]"/>
				<id>{1E6639B6-8B58-4694-99E7-C058E3583522}</id>
			</source>
			<destination>
				<node ref="/object/nodes/item[108]"/>
				<id>{32EB5230-1F0D-40B8-93F6-9C8E5469454E}</id>
			</destination>
		</item>
		<item type="traktor.render.Edge" version="1">
			<source>
				<node ref="/object/nodes/item[108]"/>
				<id>{AF6C971B-D67A-42EE-A12B-97D36927C89F}</id>
			</source>
			<destination>
				<node ref="/object/nodes/item[112]"/>
				<id>{F2E22CA6-DFF3-4B20-A70A-0D7A44EACD8C}</id>
			</destination>
		</item>
		<item type="traktor.render.Edge" version="1">
			<source>
				<node ref="/object/nodes/item[112]"/>
				<id>{ADB4FC1D-3726-4CC5-B4D5-1E2468274325}</id>
			</source>
			<destination>
				<node ref="/object/nodes/item[113]"/>
				<id>{11585EBC-914D-4E6D-A10D-D01694FF9840}</id>
			</destination>
		</item>
		<item type="traktor.render.Edge" version="1">
			<source>
				<node ref="/object/nodes/item[77]"/>
				<id>{0D78442F-AA88-4B95-A497-E86A86E07FB8}</id>
			</source>
			<destination>
				<node ref="/object/nodes/item[76]"/>
				<id>{11585EBC-914D-4E6D-A10D-D01694FF9840}</id>
			</destination>
		</item>
		<item type="traktor.render.Edge" version="1">
			<source>
				<node ref="/object/nodes/item[73]"/>
				<id>{AF6C971B-D67A-42EE-A12B-97D36927C89F}</id>
			</source>
			<destination>
				<node ref="/object/nodes/item[71]"/>
				<id>{F2E22CA6-DFF3-4B20-A70A-0D7A44EACD8C}</id>
			</destination>
		</item>
		<item type="traktor.render.Edge" version="1">
			<source>
				<node ref="/object/nodes/item[120]"/>
				<id>{84BF3C26-64A7-4032-B775-1D369052B243}</id>
			</source>
			<destination>
				<node ref="/object/nodes/item[119]"/>
				<id>{EC06D01B-0FD3-3E48-AC42-D62F99AC514F}</id>
			</destination>
		</item>
		<item type="traktor.render.Edge" version="1">
			<source>
				<node ref="/object/nodes/item[119]"/>
				<id>{FEF9EF0E-8741-4E46-9DA9-8C2D1978CE9A}</id>
			</source>
			<destination>
				<node ref="/object/nodes/item[121]"/>
				<id>{11585EBC-914D-4E6D-A10D-D01694FF9840}</id>
			</destination>
		</item>
		<item type="traktor.render.Edge" version="1">
			<source>
				<node ref="/object/nodes/item[119]"/>
				<id>{57041FCA-C50B-3A4B-816E-C1AFB4AE5AC1}</id>
			</source>
			<destination>
				<node ref="/object/nodes/item[116]"/>
				<id>{9F45B2C3-B513-4646-B0C1-663748FD169C}</id>
			</destination>
		</item>
		<item type="traktor.render.Edge" version="1">
			<source>
				<node ref="/object/nodes/item[122]"/>
				<id>{84BF3C26-64A7-4032-B775-1D369052B243}</id>
			</source>
			<destination>
				<node ref="/object/nodes/item[116]"/>
				<id>{3DE04294-4DEA-4A13-A460-2274647357EA}</id>
			</destination>
		</item>
		<item type="traktor.render.Edge" version="1">
			<source>
				<node ref="/object/nodes/item[116]"/>
				<id>{32FD3DAA-16C1-44C8-8A1E-E9ECF97F31D2}</id>
			</source>
			<destination>
				<node ref="/object/nodes/item[117]"/>
				<id>{4FD10E49-F598-45AB-9E40-5ABA13905D14}</id>
			</destination>
		</item>
		<item type="traktor.render.Edge" version="1">
			<source>
				<node ref="/object/nodes/item[117]"/>
				<id>{DD079887-A171-407B-AD10-E0CE5B164BC1}</id>
			</source>
			<destination>
				<node ref="/object/nodes/item[115]"/>
				<id>{F2E22CA6-DFF3-4B20-A70A-0D7A44EACD8C}</id>
			</destination>
		</item>
		<item type="traktor.render.Edge" version="1">
			<source>
				<node ref="/object/nodes/item[115]"/>
				<id>{ADB4FC1D-3726-4CC5-B4D5-1E2468274325}</id>
			</source>
			<destination>
				<node ref="/object/nodes/item[123]"/>
				<id>{11585EBC-914D-4E6D-A10D-D01694FF9840}</id>
			</destination>
		</item>
		<item type="traktor.render.Edge" version="1">
			<source>
				<node ref="/object/nodes/item[118]"/>
				<id>{ACC77B35-91B5-4405-ABC8-D0DA24D68178}</id>
			</source>
			<destination>
				<node ref="/object/nodes/item[117]"/>
				<id>{3B445686-9AD9-4A7E-8C09-C92EDB98EFEF}</id>
			</destination>
		</item>
		<item type="traktor.render.Edge" version="1">
			<source>
				<node ref="/object/nodes/item[141]"/>
				<id>{ADB4FC1D-3726-4CC5-B4D5-1E2468274325}</id>
			</source>
			<destination>
				<node ref="/object/nodes/item[146]"/>
				<id>{11585EBC-914D-4E6D-A10D-D01694FF9840}</id>
			</destination>
		</item>
		<item type="traktor.render.Edge" version="1">
			<source>
				<node ref="/object/nodes/item[140]"/>
				<id>{ADB4FC1D-3726-4CC5-B4D5-1E2468274325}</id>
			</source>
			<destination>
				<node ref="/object/nodes/item[145]"/>
				<id>{11585EBC-914D-4E6D-A10D-D01694FF9840}</id>
			</destination>
		</item>
		<item type="traktor.render.Edge" version="1">
			<source>
				<node ref="/object/nodes/item[138]"/>
				<id>{ADB4FC1D-3726-4CC5-B4D5-1E2468274325}</id>
			</source>
			<destination>
				<node ref="/object/nodes/item[139]"/>
				<id>{11585EBC-914D-4E6D-A10D-D01694FF9840}</id>
			</destination>
		</item>
		<item type="traktor.render.Edge" version="1">
			<source>
				<node ref="/object/nodes/item[136]"/>
				<id>{585541AA-7E7B-44C5-B872-328289FB4854}</id>
			</source>
			<destination>
				<node ref="/object/nodes/item[137]"/>
				<id>{11585EBC-914D-4E6D-A10D-D01694FF9840}</id>
			</destination>
		</item>
		<item type="traktor.render.Edge" version="1">
			<source>
				<node ref="/object/nodes/item[133]"/>
				<id>{ADB4FC1D-3726-4CC5-B4D5-1E2468274325}</id>
			</source>
			<destination>
				<node ref="/object/nodes/item[134]"/>
				<id>{11585EBC-914D-4E6D-A10D-D01694FF9840}</id>
			</destination>
		</item>
		<item type="traktor.render.Edge" version="1">
			<source>
				<node ref="/object/nodes/item[131]"/>
				<id>{84BF3C26-64A7-4032-B775-1D369052B243}</id>
			</source>
			<destination>
				<node ref="/object/nodes/item[132]"/>
				<id>{1DF0A7F6-939F-4341-B9FA-5E76341B831F}</id>
			</destination>
		</item>
		<item type="traktor.render.Edge" version="1">
			<source>
				<node ref="/object/nodes/item[130]"/>
				<id>{84BF3C26-64A7-4032-B775-1D369052B243}</id>
			</source>
			<destination>
				<node ref="/object/nodes/item[129]"/>
				<id>{70F5921B-7C4D-41E7-88F1-5A71903D2B34}</id>
			</destination>
		</item>
		<item type="traktor.render.Edge" version="1">
			<source>
				<node ref="/object/nodes/item[132]"/>
				<id>{EC60178B-E080-C149-A661-9C5B889EA38D}</id>
			</source>
			<destination>
				<node ref="/object/nodes/item[129]"/>
				<id>{6BD21B41-32B3-4296-BE06-B5D7734CA0FB}</id>
			</destination>
		</item>
		<item type="traktor.render.Edge" version="1">
			<source>
				<node ref="/object/nodes/item[128]"/>
				<id>{D33F8931-C90C-4EBA-8A04-A31D3E08FAB7}</id>
			</source>
			<destination>
				<node ref="/object/nodes/item[129]"/>
				<id>{6DB78B3B-C272-4243-BCDA-E31CA159D644}</id>
			</destination>
		</item>
		<item type="traktor.render.Edge" version="1">
			<source>
				<node ref="/object/nodes/item[127]"/>
				<id>{D33F8931-C90C-4EBA-8A04-A31D3E08FAB7}</id>
			</source>
			<destination>
				<node ref="/object/nodes/item[129]"/>
				<id>{E66A382E-EDDD-4790-B93E-5CA128757BCC}</id>
			</destination>
		</item>
		<item type="traktor.render.Edge" version="1">
			<source>
				<node ref="/object/nodes/item[126]"/>
				<id>{84BF3C26-64A7-4032-B775-1D369052B243}</id>
			</source>
			<destination>
				<node ref="/object/nodes/item[125]"/>
				<id>{3DE04294-4DEA-4A13-A460-2274647357EA}</id>
			</destination>
		</item>
		<item type="traktor.render.Edge" version="1">
			<source>
				<node ref="/object/nodes/item[129]"/>
				<id>{E6DBE5B6-98AA-419A-92EA-B7D3E76D207C}</id>
			</source>
			<destination>
				<node ref="/object/nodes/item[125]"/>
				<id>{9F45B2C3-B513-4646-B0C1-663748FD169C}</id>
			</destination>
		</item>
		<item type="traktor.render.Edge" version="1">
			<source>
				<node ref="/object/nodes/item[124]"/>
				<id>{1E6639B6-8B58-4694-99E7-C058E3583522}</id>
			</source>
			<destination>
				<node ref="/object/nodes/item[132]"/>
				<id>{2EBBD4FC-E7B9-4465-B180-870FE37214D1}</id>
			</destination>
		</item>
		<item type="traktor.render.Edge" version="1">
			<source>
				<node ref="/object/nodes/item[152]"/>
				<id>{84BF3C26-64A7-4032-B775-1D369052B243}</id>
			</source>
			<destination>
				<node ref="/object/nodes/item[150]"/>
				<id>{8C41D88A-1D17-4237-B720-CCC0B7FF71B9}</id>
			</destination>
		</item>
		<item type="traktor.render.Edge" version="1">
			<source>
				<node ref="/object/nodes/item[150]"/>
				<id>{2D90AB77-694C-4586-AA05-5CF062EFFFAB}</id>
			</source>
			<destination>
				<node ref="/object/nodes/item[151]"/>
				<id>{3E538F69-C85C-44E2-9320-73F876288BAE}</id>
			</destination>
		</item>
		<item type="traktor.render.Edge" version="1">
			<source>
				<node ref="/object/nodes/item[149]"/>
				<id>{2D90AB77-694C-4586-AA05-5CF062EFFFAB}</id>
			</source>
			<destination>
				<node ref="/object/nodes/item[151]"/>
				<id>{C9CC095B-00C6-4A84-88B5-2455115CAF9C}</id>
			</destination>
		</item>
		<item type="traktor.render.Edge" version="1">
			<source>
				<node ref="/object/nodes/item[148]"/>
				<id>{84BF3C26-64A7-4032-B775-1D369052B243}</id>
			</source>
			<destination>
				<node ref="/object/nodes/item[149]"/>
				<id>{8C41D88A-1D17-4237-B720-CCC0B7FF71B9}</id>
			</destination>
		</item>
		<item type="traktor.render.Edge" version="1">
			<source>
				<node ref="/object/nodes/item[152]"/>
				<id>{84BF3C26-64A7-4032-B775-1D369052B243}</id>
			</source>
			<destination>
				<node ref="/object/nodes/item[149]"/>
				<id>{AA571ACC-7699-4D10-BCD7-4E857EFB35EA}</id>
			</destination>
		</item>
		<item type="traktor.render.Edge" version="1">
			<source>
				<node ref="/object/nodes/item[30]"/>
				<id>{73A3DE7A-6D35-4844-BF53-55E239F553F1}</id>
			</source>
			<destination>
				<node ref="/object/nodes/item[150]"/>
				<id>{AA571ACC-7699-4D10-BCD7-4E857EFB35EA}</id>
			</destination>
		</item>
		<item type="traktor.render.Edge" version="1">
			<source>
				<node ref="/object/nodes/item[151]"/>
				<id>{3B01355D-9153-4864-9B56-7D55F801BFF3}</id>
			</source>
			<destination>
				<node ref="/object/nodes/item[28]"/>
				<id>{9BA81525-6E53-498C-AA97-B31FB48F3A50}</id>
			</destination>
		</item>
		<item type="traktor.render.Edge" version="1">
			<source>
				<node ref="/object/nodes/item[56]"/>
				<id>{9E839249-E9B9-4736-8BDD-A95A1C892B42}</id>
			</source>
			<destination>
				<node ref="/object/nodes/item[54]"/>
				<id>{11585EBC-914D-4E6D-A10D-D01694FF9840}</id>
			</destination>
		</item>
		<item type="traktor.render.Edge" version="1">
			<source>
				<node ref="/object/nodes/item[57]"/>
				<id>{9E839249-E9B9-4736-8BDD-A95A1C892B42}</id>
			</source>
			<destination>
				<node ref="/object/nodes/item[53]"/>
				<id>{11585EBC-914D-4E6D-A10D-D01694FF9840}</id>
			</destination>
		</item>
		<item type="traktor.render.Edge" version="1">
			<source>
				<node ref="/object/nodes/item[153]"/>
				<id>{1E6639B6-8B58-4694-99E7-C058E3583522}</id>
			</source>
			<destination>
				<node ref="/object/nodes/item[19]"/>
				<id>{2A0E04B1-B1D0-3D45-91D5-559E94641FD0}</id>
			</destination>
		</item>
		<item type="traktor.render.Edge" version="1">
			<source>
				<node ref="/object/nodes/item[162]"/>
				<id>{84BF3C26-64A7-4032-B775-1D369052B243}</id>
			</source>
			<destination>
				<node ref="/object/nodes/item[160]"/>
				<id>{DFBE684D-C1FF-9644-9A8D-7E562F232CE9}</id>
			</destination>
		</item>
		<item type="traktor.render.Edge" version="1">
			<source>
				<node ref="/object/nodes/item[161]"/>
				<id>{84BF3C26-64A7-4032-B775-1D369052B243}</id>
			</source>
			<destination>
				<node ref="/object/nodes/item[160]"/>
				<id>{5AD1E6A5-CBF8-2642-A06D-D78DAD2D920C}</id>
			</destination>
		</item>
		<item type="traktor.render.Edge" version="1">
			<source>
				<node ref="/object/nodes/item[164]"/>
				<id>{1E6639B6-8B58-4694-99E7-C058E3583522}</id>
			</source>
			<destination>
				<node ref="/object/nodes/item[160]"/>
				<id>{4020E901-E457-6D4A-9CB8-7A8881B4D794}</id>
			</destination>
		</item>
		<item type="traktor.render.Edge" version="1">
			<source>
				<node ref="/object/nodes/item[163]"/>
				<id>{84BF3C26-64A7-4032-B775-1D369052B243}</id>
			</source>
			<destination>
				<node ref="/object/nodes/item[160]"/>
				<id>{8C367FB2-DBCC-1646-8C1C-FB6B90C128EF}</id>
			</destination>
		</item>
		<item type="traktor.render.Edge" version="1">
			<source>
				<node ref="/object/nodes/item[165]"/>
				<id>{1E6639B6-8B58-4694-99E7-C058E3583522}</id>
			</source>
			<destination>
				<node ref="/object/nodes/item[160]"/>
				<id>{2A0E04B1-B1D0-3D45-91D5-559E94641FD0}</id>
			</destination>
		</item>
		<item type="traktor.render.Edge" version="1">
			<source>
				<node ref="/object/nodes/item[159]"/>
				<id>{1E6639B6-8B58-4694-99E7-C058E3583522}</id>
			</source>
			<destination>
				<node ref="/object/nodes/item[157]"/>
				<id>{F2E22CA6-DFF3-4B20-A70A-0D7A44EACD8C}</id>
			</destination>
		</item>
		<item type="traktor.render.Edge" version="1">
			<source>
				<node ref="/object/nodes/item[158]"/>
				<id>{84BF3C26-64A7-4032-B775-1D369052B243}</id>
			</source>
			<destination>
				<node ref="/object/nodes/item[156]"/>
				<id>{F2E22CA6-DFF3-4B20-A70A-0D7A44EACD8C}</id>
			</destination>
		</item>
		<item type="traktor.render.Edge" version="1">
			<source>
				<node ref="/object/nodes/item[156]"/>
				<id>{ADB4FC1D-3726-4CC5-B4D5-1E2468274325}</id>
			</source>
			<destination>
				<node ref="/object/nodes/item[155]"/>
				<id>{70F5921B-7C4D-41E7-88F1-5A71903D2B34}</id>
			</destination>
		</item>
		<item type="traktor.render.Edge" version="1">
			<source>
				<node ref="/object/nodes/item[157]"/>
				<id>{ADB4FC1D-3726-4CC5-B4D5-1E2468274325}</id>
			</source>
			<destination>
				<node ref="/object/nodes/item[155]"/>
				<id>{E66A382E-EDDD-4790-B93E-5CA128757BCC}</id>
			</destination>
		</item>
		<item type="traktor.render.Edge" version="1">
			<source>
				<node ref="/object/nodes/item[160]"/>
				<id>{A7D9AE88-308A-E842-AC54-BD1036B198BC}</id>
			</source>
			<destination>
				<node ref="/object/nodes/item[155]"/>
				<id>{6BD21B41-32B3-4296-BE06-B5D7734CA0FB}</id>
			</destination>
		</item>
		<item type="traktor.render.Edge" version="1">
			<source>
				<node ref="/object/nodes/item[154]"/>
				<id>{D33F8931-C90C-4EBA-8A04-A31D3E08FAB7}</id>
			</source>
			<destination>
				<node ref="/object/nodes/item[155]"/>
				<id>{6DB78B3B-C272-4243-BCDA-E31CA159D644}</id>
			</destination>
		</item>
		<item type="traktor.render.Edge" version="1">
			<source>
				<node ref="/object/nodes/item[176]"/>
				<id>{84BF3C26-64A7-4032-B775-1D369052B243}</id>
			</source>
			<destination>
				<node ref="/object/nodes/item[166]"/>
				<id>{3BFF07B7-0B69-42D7-8BD0-0F315B985C8E}</id>
			</destination>
		</item>
		<item type="traktor.render.Edge" version="1">
			<source>
				<node ref="/object/nodes/item[175]"/>
				<id>{D51E6077-37E9-4B1C-86D2-92DA544DC613}</id>
			</source>
			<destination>
				<node ref="/object/nodes/item[166]"/>
				<id>{3BFF07B7-0B69-42D7-8CD0-0F315B985C8E}</id>
			</destination>
		</item>
		<item type="traktor.render.Edge" version="1">
			<source>
				<node ref="/object/nodes/item[175]"/>
				<id>{D51E6077-37E9-4B1C-86D2-92DA544DC613}</id>
			</source>
			<destination>
				<node ref="/object/nodes/item[166]"/>
				<id>{3BFF07B7-0B69-42D7-8DD0-0F315B985C8E}</id>
			</destination>
		</item>
		<item type="traktor.render.Edge" version="1">
			<source>
				<node ref="/object/nodes/item[174]"/>
				<id>{84BF3C26-64A7-4032-B775-1D369052B243}</id>
			</source>
			<destination>
				<node ref="/object/nodes/item[166]"/>
				<id>{3BFF07B7-0B69-42D7-8ED0-0F315B985C8E}</id>
			</destination>
		</item>
		<item type="traktor.render.Edge" version="1">
			<source>
				<node ref="/object/nodes/item[173]"/>
				<id>{84BF3C26-64A7-4032-B775-1D369052B243}</id>
			</source>
			<destination>
				<node ref="/object/nodes/item[166]"/>
				<id>{3BFF07B7-0B69-42D7-90D0-0F315B985C8E}</id>
			</destination>
		</item>
		<item type="traktor.render.Edge" version="1">
			<source>
				<node ref="/object/nodes/item[167]"/>
				<id>{84BF3C26-64A7-4032-B775-1D369052B243}</id>
			</source>
			<destination>
				<node ref="/object/nodes/item[166]"/>
				<id>{3BFF07B7-0B69-42D7-92D0-0F315B985C8E}</id>
			</destination>
		</item>
		<item type="traktor.render.Edge" version="1">
			<source>
				<node ref="/object/nodes/item[166]"/>
				<id>{3BFF07B7-0B69-42D7-94D0-0F315B985C8E}</id>
			</source>
			<destination>
				<node ref="/object/nodes/item[170]"/>
				<id>{11585EBC-914D-4E6D-A10D-D01694FF9840}</id>
			</destination>
		</item>
		<item type="traktor.render.Edge" version="1">
			<source>
				<node ref="/object/nodes/item[172]"/>
				<id>{84BF3C26-64A7-4032-B775-1D369052B243}</id>
			</source>
			<destination>
				<node ref="/object/nodes/item[166]"/>
				<id>{3BFF07B7-0B69-42D7-8FD0-0F315B985C8E}</id>
			</destination>
		</item>
		<item type="traktor.render.Edge" version="1">
			<source>
				<node ref="/object/nodes/item[171]"/>
				<id>{84BF3C26-64A7-4032-B775-1D369052B243}</id>
			</source>
			<destination>
				<node ref="/object/nodes/item[166]"/>
				<id>{3BFF07B7-0B69-42D7-91D0-0F315B985C8E}</id>
			</destination>
		</item>
		<item type="traktor.render.Edge" version="1">
			<source>
				<node ref="/object/nodes/item[168]"/>
				<id>{84BF3C26-64A7-4032-B775-1D369052B243}</id>
			</source>
			<destination>
				<node ref="/object/nodes/item[166]"/>
				<id>{3BFF07B7-0B69-42D7-93D0-0F315B985C8E}</id>
			</destination>
		</item>
		<item type="traktor.render.Edge" version="1">
			<source>
				<node ref="/object/nodes/item[166]"/>
				<id>{3BFF07B7-0B69-42D7-95D0-0F315B985C8E}</id>
			</source>
			<destination>
				<node ref="/object/nodes/item[169]"/>
				<id>{11585EBC-914D-4E6D-A10D-D01694FF9840}</id>
			</destination>
		</item>
		<item type="traktor.render.Edge" version="1">
			<source>
				<node ref="/object/nodes/item[178]"/>
				<id>{84BF3C26-64A7-4032-B775-1D369052B243}</id>
			</source>
			<destination>
				<node ref="/object/nodes/item[177]"/>
				<id>{6D9C5BED-2B3B-3546-B807-CD618017F552}</id>
			</destination>
		</item>
		<item type="traktor.render.Edge" version="1">
			<source>
				<node ref="/object/nodes/item[180]"/>
				<id>{D33F8931-C90C-4EBA-8A04-A31D3E08FAB7}</id>
			</source>
			<destination>
				<node ref="/object/nodes/item[179]"/>
				<id>{894B1320-B665-BA47-B25E-95CB6C5BDD32}</id>
			</destination>
		</item>
		<item type="traktor.render.Edge" version="1">
			<source>
				<node ref="/object/nodes/item[86]"/>
				<id>{84BF3C26-64A7-4032-B775-1D369052B243}</id>
			</source>
			<destination>
				<node ref="/object/nodes/item[179]"/>
				<id>{C6873487-E4FF-AC49-AB01-A44E9BCC979E}</id>
			</destination>
		</item>
		<item type="traktor.render.Edge" version="1">
			<source>
				<node ref="/object/nodes/item[68]"/>
				<id>{84BF3C26-64A7-4032-B775-1D369052B243}</id>
			</source>
			<destination>
				<node ref="/object/nodes/item[179]"/>
				<id>{67CF0BC7-6754-464B-8171-FFCDE26C815A}</id>
			</destination>
		</item>
		<item type="traktor.render.Edge" version="1">
			<source>
				<node ref="/object/nodes/item[69]"/>
				<id>{84BF3C26-64A7-4032-B775-1D369052B243}</id>
			</source>
			<destination>
				<node ref="/object/nodes/item[179]"/>
				<id>{5401A8B0-7921-4C43-A809-51A40ED19AE3}</id>
			</destination>
		</item>
		<item type="traktor.render.Edge" version="1">
			<source>
				<node ref="/object/nodes/item[114]"/>
				<id>{84BF3C26-64A7-4032-B775-1D369052B243}</id>
			</source>
			<destination>
				<node ref="/object/nodes/item[179]"/>
				<id>{8C37491B-F5BB-0141-A43F-212E8D7D0751}</id>
			</destination>
		</item>
		<item type="traktor.render.Edge" version="1">
			<source>
				<node ref="/object/nodes/item[85]"/>
				<id>{84BF3C26-64A7-4032-B775-1D369052B243}</id>
			</source>
			<destination>
				<node ref="/object/nodes/item[179]"/>
				<id>{4DCBA595-03FE-814D-8C31-7AA9ABDD55BA}</id>
			</destination>
		</item>
		<item type="traktor.render.Edge" version="1">
			<source>
				<node ref="/object/nodes/item[87]"/>
				<id>{84BF3C26-64A7-4032-B775-1D369052B243}</id>
			</source>
			<destination>
				<node ref="/object/nodes/item[179]"/>
				<id>{2CE7E59A-03E1-F649-9C5B-0A8BA48C5283}</id>
			</destination>
		</item>
		<item type="traktor.render.Edge" version="1">
			<source>
				<node ref="/object/nodes/item[94]"/>
				<id>{84BF3C26-64A7-4032-B775-1D369052B243}</id>
			</source>
			<destination>
				<node ref="/object/nodes/item[183]"/>
				<id>{4D17834E-31F4-E84F-A53E-EE7D783BD8F9}</id>
			</destination>
		</item>
		<item type="traktor.render.Edge" version="1">
			<source>
				<node ref="/object/nodes/item[188]"/>
				<id>{1E6639B6-8B58-4694-99E7-C058E3583522}</id>
			</source>
			<destination>
				<node ref="/object/nodes/item[190]"/>
				<id>{71A0310C-3928-44C3-8D4F-7D9AFF9EAE70}</id>
			</destination>
		</item>
		<item type="traktor.render.Edge" version="1">
			<source>
				<node ref="/object/nodes/item[186]"/>
				<id>{84BF3C26-64A7-4032-B775-1D369052B243}</id>
			</source>
			<destination>
				<node ref="/object/nodes/item[191]"/>
				<id>{989F14A3-559A-6547-86AC-547520992458}</id>
			</destination>
		</item>
		<item type="traktor.render.Edge" version="1">
			<source>
				<node ref="/object/nodes/item[187]"/>
				<id>{84BF3C26-64A7-4032-B775-1D369052B243}</id>
			</source>
			<destination>
				<node ref="/object/nodes/item[189]"/>
				<id>{24E97134-2FDB-4E95-B7D6-EF81F3E17837}</id>
			</destination>
		</item>
		<item type="traktor.render.Edge" version="1">
			<source>
				<node ref="/object/nodes/item[190]"/>
				<id>{70C35B91-1C36-454C-98EC-7514AACF73C8}</id>
			</source>
			<destination>
				<node ref="/object/nodes/item[191]"/>
				<id>{7331EB56-B549-F54D-8AB5-4634E4C1EFAD}</id>
			</destination>
		</item>
		<item type="traktor.render.Edge" version="1">
			<source>
				<node ref="/object/nodes/item[189]"/>
				<id>{15053FB1-8C13-4C18-8958-193FEDDCFB11}</id>
			</source>
			<destination>
				<node ref="/object/nodes/item[185]"/>
				<id>{F2E22CA6-DFF3-4B20-A70A-0D7A44EACD8C}</id>
			</destination>
		</item>
		<item type="traktor.render.Edge" version="1">
			<source>
				<node ref="/object/nodes/item[185]"/>
				<id>{ADB4FC1D-3726-4CC5-B4D5-1E2468274325}</id>
			</source>
			<destination>
				<node ref="/object/nodes/item[184]"/>
				<id>{98BF7CC4-A80C-43DA-B7FD-21BA4C039E28}</id>
			</destination>
		</item>
		<item type="traktor.render.Edge" version="1">
			<source>
				<node ref="/object/nodes/item[184]"/>
				<id>{D74E3627-9E70-4BAD-A6CE-2087D41D6ED7}</id>
			</source>
			<destination>
				<node ref="/object/nodes/item[190]"/>
				<id>{345BDBFA-3326-40BF-B9DE-8ECA78A3EEF4}</id>
			</destination>
		</item>
		<item type="traktor.render.Edge" version="1">
			<source>
				<node ref="/object/nodes/item[192]"/>
				<id>{8591EE56-8A3E-41CF-8E98-8F8DB26AABDC}</id>
			</source>
			<destination>
				<node ref="/object/nodes/item[193]"/>
				<id>{98BF7CC4-A80C-43DA-B7FD-21BA4C039E28}</id>
			</destination>
		</item>
		<item type="traktor.render.Edge" version="1">
			<source>
				<node ref="/object/nodes/item[194]"/>
				<id>{84BF3C26-64A7-4032-B775-1D369052B243}</id>
			</source>
			<destination>
				<node ref="/object/nodes/item[192]"/>
				<id>{FE413452-19EB-4DC9-B724-2984FA17CC20}</id>
			</destination>
		</item>
		<item type="traktor.render.Edge" version="1">
			<source>
				<node ref="/object/nodes/item[191]"/>
				<id>{3ABDCC1D-F1BC-134E-A3EE-5E8786652058}</id>
			</source>
			<destination>
				<node ref="/object/nodes/item[195]"/>
				<id>{11585EBC-914D-4E6D-A10D-D01694FF9840}</id>
			</destination>
		</item>
		<item type="traktor.render.Edge" version="1">
			<source>
				<node ref="/object/nodes/item[155]"/>
				<id>{E6DBE5B6-98AA-419A-92EA-B7D3E76D207C}</id>
			</source>
			<destination>
				<node ref="/object/nodes/item[57]"/>
				<id>{D2D716D6-C4A1-471F-894A-D718515F6281}</id>
			</destination>
		</item>
		<item type="traktor.render.Edge" version="1">
			<source>
				<node ref="/object/nodes/item[155]"/>
				<id>{E6DBE5B6-98AA-419A-92EA-B7D3E76D207C}</id>
			</source>
			<destination>
				<node ref="/object/nodes/item[56]"/>
				<id>{D2D716D6-C4A1-471F-894A-D718515F6281}</id>
			</destination>
		</item>
		<item type="traktor.render.Edge" version="1">
			<source>
				<node ref="/object/nodes/item"/>
				<id>{160D6BFC-45BE-46F5-B37F-C88F6D2FABB8}</id>
			</source>
			<destination>
				<node ref="/object/nodes/item[196]"/>
				<id>{11585EBC-914D-4E6D-A10D-D01694FF9840}</id>
			</destination>
		</item>
		<item type="traktor.render.Edge" version="1">
			<source>
				<node ref="/object/nodes/item[198]"/>
				<id>{0C82C688-96E8-7A46-A560-38CB8C5DB3D1}</id>
			</source>
			<destination>
				<node ref="/object/nodes/item[80]"/>
				<id>{11585EBC-914D-4E6D-A10D-D01694FF9840}</id>
			</destination>
		</item>
		<item type="traktor.render.Edge" version="1">
			<source>
				<node ref="/object/nodes/item[75]"/>
				<id>{84BF3C26-64A7-4032-B775-1D369052B243}</id>
			</source>
			<destination>
				<node ref="/object/nodes/item[198]"/>
				<id>{EEDE3B0F-ACBB-B343-9E9E-3C2DE0D6AFD0}</id>
			</destination>
		</item>
		<item type="traktor.render.Edge" version="1">
			<source>
				<node ref="/object/nodes/item[81]"/>
				<id>{8F2140B5-F4E2-4E8F-8121-13C980250D3C}</id>
			</source>
			<destination>
				<node ref="/object/nodes/item[198]"/>
				<id>{A98F2827-9111-B24A-ACD0-8B30EE518D03}</id>
			</destination>
		</item>
		<item type="traktor.render.Edge" version="1">
			<source>
				<node ref="/object/nodes/item[199]"/>
				<id>{84BF3C26-64A7-4032-B775-1D369052B243}</id>
			</source>
			<destination>
				<node ref="/object/nodes/item[58]"/>
				<id>{3C930130-0AA1-B542-97EA-6B1D8969815A}</id>
			</destination>
		</item>
		<item type="traktor.render.Edge" version="1">
			<source>
				<node ref="/object/nodes/item[200]"/>
				<id>{84BF3C26-64A7-4032-B775-1D369052B243}</id>
			</source>
			<destination>
				<node ref="/object/nodes/item[52]"/>
				<id>{3C930130-0AA1-B542-97EA-6B1D8969815A}</id>
			</destination>
		</item>
		<item type="traktor.render.Edge" version="1">
			<source>
				<node ref="/object/nodes/item[201]"/>
				<id>{84BF3C26-64A7-4032-B775-1D369052B243}</id>
			</source>
			<destination>
				<node ref="/object/nodes/item[34]"/>
				<id>{3C930130-0AA1-B542-97EA-6B1D8969815A}</id>
			</destination>
		</item>
		<item type="traktor.render.Edge" version="1">
			<source>
				<node ref="/object/nodes/item[193]"/>
				<id>{D74E3627-9E70-4BAD-A6CE-2087D41D6ED7}</id>
			</source>
			<destination>
				<node ref="/object/nodes/item[62]"/>
				<id>{11585EBC-914D-4E6D-A10D-D01694FF9840}</id>
			</destination>
		</item>
		<item type="traktor.render.Edge" version="1">
			<source>
				<node ref="/object/nodes/item[202]"/>
				<id>{84BF3C26-64A7-4032-B775-1D369052B243}</id>
			</source>
			<destination>
				<node ref="/object/nodes/item[189]"/>
				<id>{0AAE2EAE-B01B-425A-A8C3-539576B45ECC}</id>
			</destination>
		</item>
		<item type="traktor.render.Edge" version="1">
			<source>
				<node ref="/object/nodes/item[55]"/>
				<id>{84BF3C26-64A7-4032-B775-1D369052B243}</id>
			</source>
			<destination>
				<node ref="/object/nodes/item[58]"/>
				<id>{3B4C0403-67AA-CB44-818C-9B964C8D6DB0}</id>
			</destination>
		</item>
		<item type="traktor.render.Edge" version="1">
			<source>
				<node ref="/object/nodes/item[179]"/>
				<id>{30AA31A1-B63C-404F-9D03-B9782ADB1C0E}</id>
			</source>
			<destination>
				<node ref="/object/nodes/item[177]"/>
				<id>{AFF255D0-F99A-7B4E-BB42-5C8D3D7B7336}</id>
			</destination>
		</item>
		<item type="traktor.render.Edge" version="1">
			<source>
				<node ref="/object/nodes/item[182]"/>
				<id>{84BF3C26-64A7-4032-B775-1D369052B243}</id>
			</source>
			<destination>
				<node ref="/object/nodes/item[181]"/>
				<id>{9F45B2C3-B513-4646-B0C1-663748FD169C}</id>
			</destination>
		</item>
		<item type="traktor.render.Edge" version="1">
			<source>
				<node ref="/object/nodes/item[78]"/>
				<id>{84BF3C26-64A7-4032-B775-1D369052B243}</id>
			</source>
			<destination>
				<node ref="/object/nodes/item[179]"/>
				<id>{5BB8525A-30D8-B048-BFCF-DE763815DD0A}</id>
			</destination>
		</item>
		<item type="traktor.render.Edge" version="1">
			<source>
				<node ref="/object/nodes/item[183]"/>
				<id>{59A0CAB3-F7AE-5242-8451-C868437381A0}</id>
			</source>
			<destination>
				<node ref="/object/nodes/item[79]"/>
				<id>{11585EBC-914D-4E6D-A10D-D01694FF9840}</id>
			</destination>
		</item>
		<item type="traktor.render.Edge" version="1">
			<source>
				<node ref="/object/nodes/item[177]"/>
				<id>{25E94043-C1B8-794D-8327-6864707AAFAB}</id>
			</source>
			<destination>
				<node ref="/object/nodes/item[1]"/>
				<id>{7174FE5A-D079-4452-AFEF-9FC2BCC2900F}</id>
			</destination>
		</item>
		<item type="traktor.render.Edge" version="1">
			<source>
				<node ref="/object/nodes/item[9]"/>
				<id>{48BD0EF3-A583-439B-84D6-00023498BD11}</id>
			</source>
			<destination>
				<node ref="/object/nodes/item[181]"/>
				<id>{3DE04294-4DEA-4A13-A460-2274647357EA}</id>
			</destination>
		</item>
		<item type="traktor.render.Edge" version="1">
			<source>
				<node ref="/object/nodes/item[181]"/>
				<id>{32FD3DAA-16C1-44C8-8A1E-E9ECF97F31D2}</id>
			</source>
			<destination>
				<node ref="/object/nodes/item[67]"/>
				<id>{11585EBC-914D-4E6D-A10D-D01694FF9840}</id>
			</destination>
		</item>
		<item type="traktor.render.Edge" version="1">
			<source>
				<node ref="/object/nodes/item[9]"/>
				<id>{D1209320-B416-47D5-91BC-128FBB52BF93}</id>
			</source>
			<destination>
				<node ref="/object/nodes/item[103]"/>
				<id>{3DE04294-4DEA-4A13-A460-2274647357EA}</id>
			</destination>
		</item>
		<item type="traktor.render.Edge" version="1">
			<source>
				<node ref="/object/nodes/item[103]"/>
				<id>{32FD3DAA-16C1-44C8-8A1E-E9ECF97F31D2}</id>
			</source>
			<destination>
				<node ref="/object/nodes/item[66]"/>
				<id>{11585EBC-914D-4E6D-A10D-D01694FF9840}</id>
			</destination>
		</item>
		<item type="traktor.render.Edge" version="1">
			<source>
				<node ref="/object/nodes/item[65]"/>
				<id>{F9B5DC90-8071-7449-AA2C-FE654A9A43D1}</id>
			</source>
			<destination>
				<node ref="/object/nodes/item[27]"/>
				<id>{69997292-C813-490C-910C-620B9AD3A2BB}</id>
			</destination>
		</item>
		<item type="traktor.render.Edge" version="1">
			<source>
				<node ref="/object/nodes/item[27]"/>
				<id>{9E839249-E9B9-4736-8BDD-A95A1C892B42}</id>
			</source>
			<destination>
				<node ref="/object/nodes/item[24]"/>
				<id>{69997292-C813-490C-910C-620B9AD3A2BB}</id>
			</destination>
		</item>
		<item type="traktor.render.Edge" version="1">
			<source>
				<node ref="/object/nodes/item[203]"/>
				<id>{0FF6511C-0293-41A8-850E-81978BD01F7F}</id>
			</source>
			<destination>
				<node ref="/object/nodes/item[141]"/>
				<id>{F2E22CA6-DFF3-4B20-A70A-0D7A44EACD8C}</id>
			</destination>
		</item>
		<item type="traktor.render.Edge" version="1">
			<source>
				<node ref="/object/nodes/item[203]"/>
				<id>{0FF6511C-0293-41A8-860E-81978BD01F7F}</id>
			</source>
			<destination>
				<node ref="/object/nodes/item[140]"/>
				<id>{F2E22CA6-DFF3-4B20-A70A-0D7A44EACD8C}</id>
			</destination>
		</item>
		<item type="traktor.render.Edge" version="1">
			<source>
				<node ref="/object/nodes/item[203]"/>
				<id>{0FF6511C-0293-41A8-860E-81978BD01F7F}</id>
			</source>
			<destination>
				<node ref="/object/nodes/item[138]"/>
				<id>{F2E22CA6-DFF3-4B20-A70A-0D7A44EACD8C}</id>
			</destination>
		</item>
		<item type="traktor.render.Edge" version="1">
			<source>
				<node ref="/object/nodes/item[203]"/>
				<id>{0FF6511C-0293-41A8-860E-81978BD01F7F}</id>
			</source>
			<destination>
				<node ref="/object/nodes/item[133]"/>
				<id>{F2E22CA6-DFF3-4B20-A70A-0D7A44EACD8C}</id>
			</destination>
		</item>
		<item type="traktor.render.Edge" version="1">
			<source>
				<node ref="/object/nodes/item[203]"/>
				<id>{0FF6511C-0293-41A8-870E-81978BD01F7F}</id>
			</source>
			<destination>
				<node ref="/object/nodes/item[143]"/>
				<id>{11585EBC-914D-4E6D-A10D-D01694FF9840}</id>
			</destination>
		</item>
		<item type="traktor.render.Edge" version="1">
			<source>
				<node ref="/object/nodes/item[203]"/>
				<id>{0FF6511C-0293-41A8-880E-81978BD01F7F}</id>
			</source>
			<destination>
				<node ref="/object/nodes/item[144]"/>
				<id>{11585EBC-914D-4E6D-A10D-D01694FF9840}</id>
			</destination>
		</item>
		<item type="traktor.render.Edge" version="1">
			<source>
				<node ref="/object/nodes/item[203]"/>
				<id>{0FF6511C-0293-41A8-890E-81978BD01F7F}</id>
			</source>
			<destination>
				<node ref="/object/nodes/item[147]"/>
				<id>{11585EBC-914D-4E6D-A10D-D01694FF9840}</id>
			</destination>
		</item>
		<item type="traktor.render.Edge" version="1">
			<source>
				<node ref="/object/nodes/item[142]"/>
				<id>{84BF3C26-64A7-4032-B775-1D369052B243}</id>
			</source>
			<destination>
				<node ref="/object/nodes/item[203]"/>
				<id>{0FF6511C-0293-41A8-840E-81978BD01F7F}</id>
			</destination>
		</item>
		<item type="traktor.render.Edge" version="1">
			<source>
				<node ref="/object/nodes/item[125]"/>
				<id>{32FD3DAA-16C1-44C8-8A1E-E9ECF97F31D2}</id>
			</source>
			<destination>
				<node ref="/object/nodes/item[204]"/>
				<id>{0FF6511C-0293-41A8-840E-81978BD01F7F}</id>
			</destination>
		</item>
		<item type="traktor.render.Edge" version="1">
			<source>
				<node ref="/object/nodes/item[204]"/>
				<id>{0FF6511C-0293-41A8-8A0E-81978BD01F7F}</id>
			</source>
			<destination>
				<node ref="/object/nodes/item[136]"/>
				<id>{06867C72-4921-4EB8-8806-EFCF09BD0C34}</id>
			</destination>
		</item>
		<item type="traktor.render.Edge" version="1">
			<source>
				<node ref="/object/nodes/item[204]"/>
				<id>{0FF6511C-0293-41A8-8B0E-81978BD01F7F}</id>
			</source>
			<destination>
				<node ref="/object/nodes/item[136]"/>
				<id>{6A074E66-11A2-4867-A53C-8165AE05CB3B}</id>
			</destination>
		</item>
		<item type="traktor.render.Edge" version="1">
			<source>
				<node ref="/object/nodes/item[204]"/>
				<id>{0FF6511C-0293-41A8-8C0E-81978BD01F7F}</id>
			</source>
			<destination>
				<node ref="/object/nodes/item[136]"/>
				<id>{CB2AD645-8548-45AA-8E8F-FB5226460883}</id>
			</destination>
		</item>
		<item type="traktor.render.Edge" version="1">
			<source>
				<node ref="/object/nodes/item[204]"/>
				<id>{0FF6511C-0293-41A8-8D0E-81978BD01F7F}</id>
			</source>
			<destination>
				<node ref="/object/nodes/item[136]"/>
				<id>{172A43BF-BADE-41A5-AF3B-3A88FBE9FA80}</id>
			</destination>
		</item>
		<item type="traktor.render.Edge" version="1">
			<source>
				<node ref="/object/nodes/item[204]"/>
				<id>{0FF6511C-0293-41A8-8E0E-81978BD01F7F}</id>
			</source>
			<destination>
				<node ref="/object/nodes/item[135]"/>
				<id>{11585EBC-914D-4E6D-A10D-D01694FF9840}</id>
			</destination>
		</item>
		<item type="traktor.render.Edge" version="1">
			<source>
				<node ref="/object/nodes/item[205]"/>
				<id>{ACC77B35-91B5-4405-ABC8-D0DA24D68178}</id>
			</source>
			<destination>
				<node ref="/object/nodes/item[203]"/>
				<id>{0FF6511C-0293-41A8-830E-81978BD01F7F}</id>
			</destination>
		</item>
		<item type="traktor.render.Edge" version="1">
			<source>
				<node ref="/object/nodes/item[205]"/>
				<id>{ACC77B35-91B5-4405-ABC8-D0DA24D68178}</id>
			</source>
			<destination>
				<node ref="/object/nodes/item[204]"/>
				<id>{0FF6511C-0293-41A8-830E-81978BD01F7F}</id>
			</destination>
		</item>
		<item type="traktor.render.Edge" version="1">
			<source>
				<node ref="/object/nodes/item[206]"/>
				<id>{ADB4FC1D-3726-4CC5-B4D5-1E2468274325}</id>
			</source>
			<destination>
				<node ref="/object/nodes/item[207]"/>
				<id>{11585EBC-914D-4E6D-A10D-D01694FF9840}</id>
			</destination>
		</item>
		<item type="traktor.render.Edge" version="1">
			<source>
				<node ref="/object/nodes/item[203]"/>
				<id>{0FF6511C-0293-41A8-860E-81978BD01F7F}</id>
			</source>
			<destination>
				<node ref="/object/nodes/item[206]"/>
				<id>{F2E22CA6-DFF3-4B20-A70A-0D7A44EACD8C}</id>
			</destination>
		</item>
		<item type="traktor.render.Edge" version="1">
			<source>
				<node ref="/object/nodes/item[97]"/>
				<id>{84BF3C26-64A7-4032-B775-1D369052B243}</id>
			</source>
			<destination>
				<node ref="/object/nodes/item[65]"/>
				<id>{893B55C6-2A3F-844B-83D5-95D9B554BCD3}</id>
			</destination>
		</item>
		<item type="traktor.render.Edge" version="1">
			<source>
				<node ref="/object/nodes/item[208]"/>
				<id>{84BF3C26-64A7-4032-B775-1D369052B243}</id>
			</source>
			<destination>
				<node ref="/object/nodes/item[65]"/>
				<id>{04D84585-4D76-5A49-AC65-7C0619D59949}</id>
			</destination>
		</item>
		<item type="traktor.render.Edge" version="1">
			<source>
				<node ref="/object/nodes/item[209]"/>
				<id>{84BF3C26-64A7-4032-B775-1D369052B243}</id>
			</source>
			<destination>
				<node ref="/object/nodes/item[64]"/>
				<id>{893B55C6-2A3F-844B-83D5-95D9B554BCD3}</id>
			</destination>
		</item>
		<item type="traktor.render.Edge" version="1">
			<source>
				<node ref="/object/nodes/item[210]"/>
				<id>{84BF3C26-64A7-4032-B775-1D369052B243}</id>
			</source>
			<destination>
				<node ref="/object/nodes/item[64]"/>
				<id>{04D84585-4D76-5A49-AC65-7C0619D59949}</id>
			</destination>
		</item>
		<item type="traktor.render.Edge" version="1">
			<source>
				<node ref="/object/nodes/item[19]"/>
				<id>{A7D9AE88-308A-E842-AC54-BD1036B198BC}</id>
			</source>
			<destination>
				<node ref="/object/nodes/item[24]"/>
				<id>{D2D716D6-C4A1-471F-894A-D718515F6281}</id>
			</destination>
		</item>
		<item type="traktor.render.Edge" version="1">
			<source>
<<<<<<< HEAD
				<node ref="/object/nodes/item[106]"/>
				<id>{9E839249-E9B9-4736-8BDD-A95A1C892B42}</id>
			</source>
			<destination>
				<node ref="/object/nodes/item[212]"/>
				<id>{69997292-C813-490C-910C-620B9AD3A2BB}</id>
			</destination>
		</item>
		<item type="traktor.render.Edge" version="1">
			<source>
				<node ref="/object/nodes/item[212]"/>
				<id>{9E839249-E9B9-4736-8BDD-A95A1C892B42}</id>
			</source>
			<destination>
				<node ref="/object/nodes/item[103]"/>
				<id>{9F45B2C3-B513-4646-B0C1-663748FD169C}</id>
			</destination>
		</item>
		<item type="traktor.render.Edge" version="1">
			<source>
				<node ref="/object/nodes/item[211]"/>
				<id>{84BF3C26-64A7-4032-B775-1D369052B243}</id>
			</source>
			<destination>
				<node ref="/object/nodes/item[213]"/>
				<id>{F2E22CA6-DFF3-4B20-A70A-0D7A44EACD8C}</id>
			</destination>
		</item>
		<item type="traktor.render.Edge" version="1">
			<source>
				<node ref="/object/nodes/item[213]"/>
				<id>{ADB4FC1D-3726-4CC5-B4D5-1E2468274325}</id>
			</source>
			<destination>
				<node ref="/object/nodes/item[212]"/>
				<id>{D2D716D6-C4A1-471F-894A-D718515F6281}</id>
=======
				<node ref="/object/nodes/item[211]"/>
				<id>{75B6E28A-E83A-1B4B-9312-590487A95175}</id>
			</source>
			<destination>
				<node ref="/object/nodes/item"/>
				<id>{C5AC9378-D953-7946-B8E3-819025FA8F18}</id>
>>>>>>> c97154e4
			</destination>
		</item>
	</edges>
	<groups>
		<item type="traktor.render.Group">
			<title>Directional</title>
			<comment/>
			<position>
				<first>2395</first>
				<second>-1550</second>
			</position>
			<size>
				<first>2109</first>
				<second>886</second>
			</size>
		</item>
		<item type="traktor.render.Group">
			<title>Point</title>
			<comment/>
			<position>
				<first>2420</first>
				<second>-542</second>
			</position>
			<size>
				<first>2097</first>
				<second>563</second>
			</size>
		</item>
		<item type="traktor.render.Group">
			<title>Spot</title>
			<comment/>
			<position>
				<first>2005</first>
				<second>185</second>
			</position>
			<size>
				<first>3031</first>
				<second>1259</second>
			</size>
		</item>
		<item type="traktor.render.Group">
			<title>Combine</title>
			<comment/>
			<position>
				<first>7784</first>
				<second>946</second>
			</position>
			<size>
				<first>1884</first>
				<second>744</second>
			</size>
		</item>
		<item type="traktor.render.Group">
			<title>Occlusion</title>
			<comment/>
			<position>
				<first>5487</first>
				<second>2333</second>
			</position>
			<size>
				<first>1373</first>
				<second>461</second>
			</size>
		</item>
		<item type="traktor.render.Group">
			<title>Clustered lights</title>
			<comment/>
			<position>
				<first>-502</first>
				<second>-1502</second>
			</position>
			<size>
				<first>2246</first>
				<second>1494</second>
			</size>
		</item>
		<item type="traktor.render.Group">
			<title>Reflection probe (not used)</title>
			<comment/>
			<position>
				<first>2632</first>
				<second>1935</second>
			</position>
			<size>
				<first>1694</first>
				<second>617</second>
			</size>
		</item>
		<item type="traktor.render.Group">
			<title>View direction, from point toward eye</title>
			<comment/>
			<position>
				<first>-1956</first>
				<second>386</second>
			</position>
			<size>
				<first>1005</first>
				<second>236</second>
			</size>
		</item>
		<item type="traktor.render.Group">
			<title>GBuffer properties</title>
			<comment/>
			<position>
				<first>-1805</first>
				<second>-222</second>
			</position>
			<size>
				<first>636</first>
				<second>473</second>
			</size>
		</item>
	</groups>
</object><|MERGE_RESOLUTION|>--- conflicted
+++ resolved
@@ -874,8 +874,8 @@
 			<id>{9C7B6AED-EB02-D44E-A4E0-C064DD0B116E}</id>
 			<comment/>
 			<position>
-				<first>6992</first>
-				<second>1855</second>
+				<first>6865</first>
+				<second>1843</second>
 			</position>
 			<name>L_Specular_Total</name>
 		</item>
@@ -1223,8 +1223,8 @@
 			<id>{BC1582DC-5A5D-F347-8685-1ED14D2FF1B4}</id>
 			<comment/>
 			<position>
-				<first>6729</first>
-				<second>1851</second>
+				<first>6602</first>
+				<second>1839</second>
 			</position>
 		</item>
 		<item type="traktor.render.Variable" version="2,traktor.render.Node:1">
@@ -1250,7 +1250,7 @@
 			<comment/>
 			<position>
 				<first>6201</first>
-				<second>1944</second>
+				<second>1942</second>
 			</position>
 		</item>
 		<item type="traktor.render.Uniform" version="3,traktor.render.Node:1">
@@ -2501,33 +2501,6 @@
 			</position>
 			<name>L_NearRange</name>
 		</item>
-<<<<<<< HEAD
-		<item type="traktor.render.Variable" version="2,traktor.render.Node:1">
-			<id>{1226950B-F92B-CD4F-B561-AB61B0F7BAB9}</id>
-			<comment/>
-			<position>
-				<first>6051</first>
-				<second>2100</second>
-			</position>
-			<name>L_Irradiance</name>
-		</item>
-		<item type="traktor.render.Mul" version="traktor.render.Node:1">
-			<id>{DABDE206-6880-1244-9F6A-21E9149F6527}</id>
-			<comment/>
-			<position>
-				<first>6430</first>
-				<second>1976</second>
-			</position>
-		</item>
-		<item type="traktor.render.Swizzle" version="traktor.render.Node:1">
-			<id>{3EBD6462-4C35-5F49-AD5B-81107AF131F0}</id>
-			<comment/>
-			<position>
-				<first>6265</first>
-				<second>2064</second>
-			</position>
-			<swizzle>w</swizzle>
-=======
 		<item type="traktor.render.External" version="2,traktor.render.Node:1">
 			<id>{F55F5D6A-7F02-F84E-A048-1759B8D95794}</id>
 			<comment/>
@@ -2548,7 +2521,6 @@
 				</item>
 			</outputPins>
 			<values/>
->>>>>>> c97154e4
 		</item>
 	</nodes>
 	<edges>
@@ -4244,6 +4216,16 @@
 		</item>
 		<item type="traktor.render.Edge" version="1">
 			<source>
+				<node ref="/object/nodes/item[106]"/>
+				<id>{9E839249-E9B9-4736-8BDD-A95A1C892B42}</id>
+			</source>
+			<destination>
+				<node ref="/object/nodes/item[103]"/>
+				<id>{9F45B2C3-B513-4646-B0C1-663748FD169C}</id>
+			</destination>
+		</item>
+		<item type="traktor.render.Edge" version="1">
+			<source>
 				<node ref="/object/nodes/item[199]"/>
 				<id>{84BF3C26-64A7-4032-B775-1D369052B243}</id>
 			</source>
@@ -4644,51 +4626,12 @@
 		</item>
 		<item type="traktor.render.Edge" version="1">
 			<source>
-<<<<<<< HEAD
-				<node ref="/object/nodes/item[106]"/>
-				<id>{9E839249-E9B9-4736-8BDD-A95A1C892B42}</id>
-			</source>
-			<destination>
-				<node ref="/object/nodes/item[212]"/>
-				<id>{69997292-C813-490C-910C-620B9AD3A2BB}</id>
-			</destination>
-		</item>
-		<item type="traktor.render.Edge" version="1">
-			<source>
-				<node ref="/object/nodes/item[212]"/>
-				<id>{9E839249-E9B9-4736-8BDD-A95A1C892B42}</id>
-			</source>
-			<destination>
-				<node ref="/object/nodes/item[103]"/>
-				<id>{9F45B2C3-B513-4646-B0C1-663748FD169C}</id>
-			</destination>
-		</item>
-		<item type="traktor.render.Edge" version="1">
-			<source>
-				<node ref="/object/nodes/item[211]"/>
-				<id>{84BF3C26-64A7-4032-B775-1D369052B243}</id>
-			</source>
-			<destination>
-				<node ref="/object/nodes/item[213]"/>
-				<id>{F2E22CA6-DFF3-4B20-A70A-0D7A44EACD8C}</id>
-			</destination>
-		</item>
-		<item type="traktor.render.Edge" version="1">
-			<source>
-				<node ref="/object/nodes/item[213]"/>
-				<id>{ADB4FC1D-3726-4CC5-B4D5-1E2468274325}</id>
-			</source>
-			<destination>
-				<node ref="/object/nodes/item[212]"/>
-				<id>{D2D716D6-C4A1-471F-894A-D718515F6281}</id>
-=======
 				<node ref="/object/nodes/item[211]"/>
 				<id>{75B6E28A-E83A-1B4B-9312-590487A95175}</id>
 			</source>
 			<destination>
 				<node ref="/object/nodes/item"/>
 				<id>{C5AC9378-D953-7946-B8E3-819025FA8F18}</id>
->>>>>>> c97154e4
 			</destination>
 		</item>
 	</edges>
